from collections import namedtuple
from copy import copy
from itertools import permutations, chain
import random
import csv
from io import StringIO
from PIL import Image
import numpy as np

import modules.scripts as scripts
import gradio as gr

from modules import images, hypernetwork
from modules.processing import process_images, Processed, get_correct_sampler
from modules.shared import opts, cmd_opts, state
import modules.shared as shared
import modules.sd_samplers
import modules.sd_models
import re


def apply_field(field):
    def fun(p, x, xs):
        setattr(p, field, x)

    return fun


def apply_prompt(p, x, xs):
    p.prompt = p.prompt.replace(xs[0], x)
    p.negative_prompt = p.negative_prompt.replace(xs[0], x)


def apply_order(p, x, xs):
    token_order = []

    # Initally grab the tokens from the prompt, so they can be replaced in order of earliest seen
    for token in x:
        token_order.append((p.prompt.find(token), token))

    token_order.sort(key=lambda t: t[0])

    prompt_parts = []

    # Split the prompt up, taking out the tokens
    for _, token in token_order:
        n = p.prompt.find(token)
        prompt_parts.append(p.prompt[0:n])
        p.prompt = p.prompt[n + len(token):]

    # Rebuild the prompt with the tokens in the order we want
    prompt_tmp = ""
    for idx, part in enumerate(prompt_parts):
        prompt_tmp += part
        prompt_tmp += x[idx]
    p.prompt = prompt_tmp + p.prompt
    

def build_samplers_dict(p):
    samplers_dict = {}
    for i, sampler in enumerate(get_correct_sampler(p)):
        samplers_dict[sampler.name.lower()] = i
        for alias in sampler.aliases:
            samplers_dict[alias.lower()] = i
    return samplers_dict


def apply_sampler(p, x, xs):
    sampler_index = build_samplers_dict(p).get(x.lower(), None)
    if sampler_index is None:
        raise RuntimeError(f"Unknown sampler: {x}")

    p.sampler_index = sampler_index


def apply_checkpoint(p, x, xs):
    info = modules.sd_models.get_closet_checkpoint_match(x)
    assert info is not None, f'Checkpoint for {x} not found'
    modules.sd_models.reload_model_weights(shared.sd_model, info)


def apply_hypernetwork(p, x, xs):
<<<<<<< HEAD
    shared.hypernetwork = shared.hypernetworks.get(x, None)
=======
    hypernetwork.load_hypernetwork(x)


def apply_clip_skip(p, x, xs):
    opts.data["CLIP_stop_at_last_layers"] = x
>>>>>>> 94853395


def format_value_add_label(p, opt, x):
    if type(x) == float:
        x = round(x, 8)

    return f"{opt.label}: {x}"


def format_value(p, opt, x):
    if type(x) == float:
        x = round(x, 8)
    return x


def format_value_join_list(p, opt, x):
    return ", ".join(x)


def do_nothing(p, x, xs):
    pass


def format_nothing(p, opt, x):
    return ""


def str_permutations(x):
    """dummy function for specifying it in AxisOption's type when you want to get a list of permutations"""
    return x


AxisOption = namedtuple("AxisOption", ["label", "type", "apply", "format_value"])
AxisOptionImg2Img = namedtuple("AxisOptionImg2Img", ["label", "type", "apply", "format_value"])


axis_options = [
    AxisOption("Nothing", str, do_nothing, format_nothing),
    AxisOption("Seed", int, apply_field("seed"), format_value_add_label),
    AxisOption("Var. seed", int, apply_field("subseed"), format_value_add_label),
    AxisOption("Var. strength", float, apply_field("subseed_strength"), format_value_add_label),
    AxisOption("Steps", int, apply_field("steps"), format_value_add_label),
    AxisOption("CFG Scale", float, apply_field("cfg_scale"), format_value_add_label),
    AxisOption("Prompt S/R", str, apply_prompt, format_value),
    AxisOption("Prompt order", str_permutations, apply_order, format_value_join_list),
    AxisOption("Sampler", str, apply_sampler, format_value),
    AxisOption("Checkpoint name", str, apply_checkpoint, format_value),
    AxisOption("Hypernetwork", str, apply_hypernetwork, format_value),
    AxisOption("Sigma Churn", float, apply_field("s_churn"), format_value_add_label),
    AxisOption("Sigma min", float, apply_field("s_tmin"), format_value_add_label),
    AxisOption("Sigma max", float, apply_field("s_tmax"), format_value_add_label),
    AxisOption("Sigma noise", float, apply_field("s_noise"), format_value_add_label),
    AxisOption("Eta", float, apply_field("eta"), format_value_add_label),
    AxisOption("Clip skip", int, apply_clip_skip, format_value_add_label),
    AxisOptionImg2Img("Denoising", float, apply_field("denoising_strength"), format_value_add_label),  # as it is now all AxisOptionImg2Img items must go after AxisOption ones
]


def draw_xy_grid(p, xs, ys, x_labels, y_labels, cell, draw_legend):
    res = []

    ver_texts = [[images.GridAnnotation(y)] for y in y_labels]
    hor_texts = [[images.GridAnnotation(x)] for x in x_labels]

    first_processed = None

    state.job_count = len(xs) * len(ys) * p.n_iter

    for iy, y in enumerate(ys):
        for ix, x in enumerate(xs):
            state.job = f"{ix + iy * len(xs) + 1} out of {len(xs) * len(ys)}"

            processed = cell(x, y)
            if first_processed is None:
                first_processed = processed

            try:
              res.append(processed.images[0])
            except:
              res.append(Image.new(res[0].mode, res[0].size))

    grid = images.image_grid(res, rows=len(ys))
    if draw_legend:
        grid = images.draw_grid_annotations(grid, res[0].width, res[0].height, hor_texts, ver_texts)

    first_processed.images = [grid]

    return first_processed


re_range = re.compile(r"\s*([+-]?\s*\d+)\s*-\s*([+-]?\s*\d+)(?:\s*\(([+-]\d+)\s*\))?\s*")
re_range_float = re.compile(r"\s*([+-]?\s*\d+(?:.\d*)?)\s*-\s*([+-]?\s*\d+(?:.\d*)?)(?:\s*\(([+-]\d+(?:.\d*)?)\s*\))?\s*")

re_range_count = re.compile(r"\s*([+-]?\s*\d+)\s*-\s*([+-]?\s*\d+)(?:\s*\[(\d+)\s*\])?\s*")
re_range_count_float = re.compile(r"\s*([+-]?\s*\d+(?:.\d*)?)\s*-\s*([+-]?\s*\d+(?:.\d*)?)(?:\s*\[(\d+(?:.\d*)?)\s*\])?\s*")

class Script(scripts.Script):
    def title(self):
        return "X/Y plot"

    def ui(self, is_img2img):
        current_axis_options = [x for x in axis_options if type(x) == AxisOption or type(x) == AxisOptionImg2Img and is_img2img]

        with gr.Row():
            x_type = gr.Dropdown(label="X type", choices=[x.label for x in current_axis_options], value=current_axis_options[1].label, visible=False, type="index", elem_id="x_type")
            x_values = gr.Textbox(label="X values", visible=False, lines=1)

        with gr.Row():
            y_type = gr.Dropdown(label="Y type", choices=[x.label for x in current_axis_options], value=current_axis_options[4].label, visible=False, type="index", elem_id="y_type")
            y_values = gr.Textbox(label="Y values", visible=False, lines=1)
        
        draw_legend = gr.Checkbox(label='Draw legend', value=True)
        no_fixed_seeds = gr.Checkbox(label='Keep -1 for seeds', value=False)

        return [x_type, x_values, y_type, y_values, draw_legend, no_fixed_seeds]

    def run(self, p, x_type, x_values, y_type, y_values, draw_legend, no_fixed_seeds):
        if not no_fixed_seeds:
            modules.processing.fix_seed(p)

        if not opts.return_grid:
            p.batch_size = 1

<<<<<<< HEAD
        initial_hn = shared.hypernetwork
=======

        CLIP_stop_at_last_layers = opts.CLIP_stop_at_last_layers
>>>>>>> 94853395

        def process_axis(opt, vals):
            if opt.label == 'Nothing':
                return [0]

            valslist = [x.strip() for x in chain.from_iterable(csv.reader(StringIO(vals)))]

            if opt.type == int:
                valslist_ext = []

                for val in valslist:
                    m = re_range.fullmatch(val)
                    mc = re_range_count.fullmatch(val)
                    if m is not None:
                        start = int(m.group(1))
                        end = int(m.group(2))+1
                        step = int(m.group(3)) if m.group(3) is not None else 1

                        valslist_ext += list(range(start, end, step))
                    elif mc is not None:
                        start = int(mc.group(1))
                        end   = int(mc.group(2))
                        num   = int(mc.group(3)) if mc.group(3) is not None else 1
                        
                        valslist_ext += [int(x) for x in np.linspace(start=start, stop=end, num=num).tolist()]
                    else:
                        valslist_ext.append(val)

                valslist = valslist_ext
            elif opt.type == float:
                valslist_ext = []

                for val in valslist:
                    m = re_range_float.fullmatch(val)
                    mc = re_range_count_float.fullmatch(val)
                    if m is not None:
                        start = float(m.group(1))
                        end = float(m.group(2))
                        step = float(m.group(3)) if m.group(3) is not None else 1

                        valslist_ext += np.arange(start, end + step, step).tolist()
                    elif mc is not None:
                        start = float(mc.group(1))
                        end   = float(mc.group(2))
                        num   = int(mc.group(3)) if mc.group(3) is not None else 1
                        
                        valslist_ext += np.linspace(start=start, stop=end, num=num).tolist()
                    else:
                        valslist_ext.append(val)

                valslist = valslist_ext
            elif opt.type == str_permutations:
                valslist = list(permutations(valslist))

            valslist = [opt.type(x) for x in valslist]
            
            # Confirm options are valid before starting
            if opt.label == "Sampler":
                samplers_dict = build_samplers_dict(p)
                for sampler_val in valslist:
                    if sampler_val.lower() not in samplers_dict.keys():
                        raise RuntimeError(f"Unknown sampler: {sampler_val}")
            elif opt.label == "Checkpoint name":
                for ckpt_val in valslist:
                    if modules.sd_models.get_closet_checkpoint_match(ckpt_val) is None:
                        raise RuntimeError(f"Checkpoint for {ckpt_val} not found")

            return valslist

        x_opt = axis_options[x_type]
        xs = process_axis(x_opt, x_values)

        y_opt = axis_options[y_type]
        ys = process_axis(y_opt, y_values)

        def fix_axis_seeds(axis_opt, axis_list):
            if axis_opt.label == 'Seed':
                return [int(random.randrange(4294967294)) if val is None or val == '' or val == -1 else val for val in axis_list]
            else:
                return axis_list

        if not no_fixed_seeds:
            xs = fix_axis_seeds(x_opt, xs)
            ys = fix_axis_seeds(y_opt, ys)

        if x_opt.label == 'Steps':
            total_steps = sum(xs) * len(ys)
        elif y_opt.label == 'Steps':
            total_steps = sum(ys) * len(xs)
        else:
            total_steps = p.steps * len(xs) * len(ys)

        print(f"X/Y plot will create {len(xs) * len(ys) * p.n_iter} images on a {len(xs)}x{len(ys)} grid. (Total steps to process: {total_steps * p.n_iter})")
        shared.total_tqdm.updateTotal(total_steps * p.n_iter)

        def cell(x, y):
            pc = copy(p)
            x_opt.apply(pc, x, xs)
            y_opt.apply(pc, y, ys)

            return process_images(pc)

        processed = draw_xy_grid(
            p,
            xs=xs,
            ys=ys,
            x_labels=[x_opt.format_value(p, x_opt, x) for x in xs],
            y_labels=[y_opt.format_value(p, y_opt, y) for y in ys],
            cell=cell,
            draw_legend=draw_legend
        )

        if opts.grid_save:
            images.save_image(processed.images[0], p.outpath_grids, "xy_grid", prompt=p.prompt, seed=processed.seed, grid=True, p=p)

        # restore checkpoint in case it was changed by axes
        modules.sd_models.reload_model_weights(shared.sd_model)

<<<<<<< HEAD
        shared.hypernetwork = initial_hn
=======
        hypernetwork.load_hypernetwork(opts.sd_hypernetwork)

        opts.data["CLIP_stop_at_last_layers"] = CLIP_stop_at_last_layers
>>>>>>> 94853395

        return processed
<|MERGE_RESOLUTION|>--- conflicted
+++ resolved
@@ -1,347 +1,335 @@
-from collections import namedtuple
-from copy import copy
-from itertools import permutations, chain
-import random
-import csv
-from io import StringIO
-from PIL import Image
-import numpy as np
-
-import modules.scripts as scripts
-import gradio as gr
-
-from modules import images, hypernetwork
-from modules.processing import process_images, Processed, get_correct_sampler
-from modules.shared import opts, cmd_opts, state
-import modules.shared as shared
-import modules.sd_samplers
-import modules.sd_models
-import re
-
-
-def apply_field(field):
-    def fun(p, x, xs):
-        setattr(p, field, x)
-
-    return fun
-
-
-def apply_prompt(p, x, xs):
-    p.prompt = p.prompt.replace(xs[0], x)
-    p.negative_prompt = p.negative_prompt.replace(xs[0], x)
-
-
-def apply_order(p, x, xs):
-    token_order = []
-
-    # Initally grab the tokens from the prompt, so they can be replaced in order of earliest seen
-    for token in x:
-        token_order.append((p.prompt.find(token), token))
-
-    token_order.sort(key=lambda t: t[0])
-
-    prompt_parts = []
-
-    # Split the prompt up, taking out the tokens
-    for _, token in token_order:
-        n = p.prompt.find(token)
-        prompt_parts.append(p.prompt[0:n])
-        p.prompt = p.prompt[n + len(token):]
-
-    # Rebuild the prompt with the tokens in the order we want
-    prompt_tmp = ""
-    for idx, part in enumerate(prompt_parts):
-        prompt_tmp += part
-        prompt_tmp += x[idx]
-    p.prompt = prompt_tmp + p.prompt
-    
-
-def build_samplers_dict(p):
-    samplers_dict = {}
-    for i, sampler in enumerate(get_correct_sampler(p)):
-        samplers_dict[sampler.name.lower()] = i
-        for alias in sampler.aliases:
-            samplers_dict[alias.lower()] = i
-    return samplers_dict
-
-
-def apply_sampler(p, x, xs):
-    sampler_index = build_samplers_dict(p).get(x.lower(), None)
-    if sampler_index is None:
-        raise RuntimeError(f"Unknown sampler: {x}")
-
-    p.sampler_index = sampler_index
-
-
-def apply_checkpoint(p, x, xs):
-    info = modules.sd_models.get_closet_checkpoint_match(x)
-    assert info is not None, f'Checkpoint for {x} not found'
-    modules.sd_models.reload_model_weights(shared.sd_model, info)
-
-
-def apply_hypernetwork(p, x, xs):
-<<<<<<< HEAD
-    shared.hypernetwork = shared.hypernetworks.get(x, None)
-=======
-    hypernetwork.load_hypernetwork(x)
-
-
-def apply_clip_skip(p, x, xs):
-    opts.data["CLIP_stop_at_last_layers"] = x
->>>>>>> 94853395
-
-
-def format_value_add_label(p, opt, x):
-    if type(x) == float:
-        x = round(x, 8)
-
-    return f"{opt.label}: {x}"
-
-
-def format_value(p, opt, x):
-    if type(x) == float:
-        x = round(x, 8)
-    return x
-
-
-def format_value_join_list(p, opt, x):
-    return ", ".join(x)
-
-
-def do_nothing(p, x, xs):
-    pass
-
-
-def format_nothing(p, opt, x):
-    return ""
-
-
-def str_permutations(x):
-    """dummy function for specifying it in AxisOption's type when you want to get a list of permutations"""
-    return x
-
-
-AxisOption = namedtuple("AxisOption", ["label", "type", "apply", "format_value"])
-AxisOptionImg2Img = namedtuple("AxisOptionImg2Img", ["label", "type", "apply", "format_value"])
-
-
-axis_options = [
-    AxisOption("Nothing", str, do_nothing, format_nothing),
-    AxisOption("Seed", int, apply_field("seed"), format_value_add_label),
-    AxisOption("Var. seed", int, apply_field("subseed"), format_value_add_label),
-    AxisOption("Var. strength", float, apply_field("subseed_strength"), format_value_add_label),
-    AxisOption("Steps", int, apply_field("steps"), format_value_add_label),
-    AxisOption("CFG Scale", float, apply_field("cfg_scale"), format_value_add_label),
-    AxisOption("Prompt S/R", str, apply_prompt, format_value),
-    AxisOption("Prompt order", str_permutations, apply_order, format_value_join_list),
-    AxisOption("Sampler", str, apply_sampler, format_value),
-    AxisOption("Checkpoint name", str, apply_checkpoint, format_value),
-    AxisOption("Hypernetwork", str, apply_hypernetwork, format_value),
-    AxisOption("Sigma Churn", float, apply_field("s_churn"), format_value_add_label),
-    AxisOption("Sigma min", float, apply_field("s_tmin"), format_value_add_label),
-    AxisOption("Sigma max", float, apply_field("s_tmax"), format_value_add_label),
-    AxisOption("Sigma noise", float, apply_field("s_noise"), format_value_add_label),
-    AxisOption("Eta", float, apply_field("eta"), format_value_add_label),
-    AxisOption("Clip skip", int, apply_clip_skip, format_value_add_label),
-    AxisOptionImg2Img("Denoising", float, apply_field("denoising_strength"), format_value_add_label),  # as it is now all AxisOptionImg2Img items must go after AxisOption ones
-]
-
-
-def draw_xy_grid(p, xs, ys, x_labels, y_labels, cell, draw_legend):
-    res = []
-
-    ver_texts = [[images.GridAnnotation(y)] for y in y_labels]
-    hor_texts = [[images.GridAnnotation(x)] for x in x_labels]
-
-    first_processed = None
-
-    state.job_count = len(xs) * len(ys) * p.n_iter
-
-    for iy, y in enumerate(ys):
-        for ix, x in enumerate(xs):
-            state.job = f"{ix + iy * len(xs) + 1} out of {len(xs) * len(ys)}"
-
-            processed = cell(x, y)
-            if first_processed is None:
-                first_processed = processed
-
-            try:
-              res.append(processed.images[0])
-            except:
-              res.append(Image.new(res[0].mode, res[0].size))
-
-    grid = images.image_grid(res, rows=len(ys))
-    if draw_legend:
-        grid = images.draw_grid_annotations(grid, res[0].width, res[0].height, hor_texts, ver_texts)
-
-    first_processed.images = [grid]
-
-    return first_processed
-
-
-re_range = re.compile(r"\s*([+-]?\s*\d+)\s*-\s*([+-]?\s*\d+)(?:\s*\(([+-]\d+)\s*\))?\s*")
-re_range_float = re.compile(r"\s*([+-]?\s*\d+(?:.\d*)?)\s*-\s*([+-]?\s*\d+(?:.\d*)?)(?:\s*\(([+-]\d+(?:.\d*)?)\s*\))?\s*")
-
-re_range_count = re.compile(r"\s*([+-]?\s*\d+)\s*-\s*([+-]?\s*\d+)(?:\s*\[(\d+)\s*\])?\s*")
-re_range_count_float = re.compile(r"\s*([+-]?\s*\d+(?:.\d*)?)\s*-\s*([+-]?\s*\d+(?:.\d*)?)(?:\s*\[(\d+(?:.\d*)?)\s*\])?\s*")
-
-class Script(scripts.Script):
-    def title(self):
-        return "X/Y plot"
-
-    def ui(self, is_img2img):
-        current_axis_options = [x for x in axis_options if type(x) == AxisOption or type(x) == AxisOptionImg2Img and is_img2img]
-
-        with gr.Row():
-            x_type = gr.Dropdown(label="X type", choices=[x.label for x in current_axis_options], value=current_axis_options[1].label, visible=False, type="index", elem_id="x_type")
-            x_values = gr.Textbox(label="X values", visible=False, lines=1)
-
-        with gr.Row():
-            y_type = gr.Dropdown(label="Y type", choices=[x.label for x in current_axis_options], value=current_axis_options[4].label, visible=False, type="index", elem_id="y_type")
-            y_values = gr.Textbox(label="Y values", visible=False, lines=1)
-        
-        draw_legend = gr.Checkbox(label='Draw legend', value=True)
-        no_fixed_seeds = gr.Checkbox(label='Keep -1 for seeds', value=False)
-
-        return [x_type, x_values, y_type, y_values, draw_legend, no_fixed_seeds]
-
-    def run(self, p, x_type, x_values, y_type, y_values, draw_legend, no_fixed_seeds):
-        if not no_fixed_seeds:
-            modules.processing.fix_seed(p)
-
-        if not opts.return_grid:
-            p.batch_size = 1
-
-<<<<<<< HEAD
-        initial_hn = shared.hypernetwork
-=======
-
-        CLIP_stop_at_last_layers = opts.CLIP_stop_at_last_layers
->>>>>>> 94853395
-
-        def process_axis(opt, vals):
-            if opt.label == 'Nothing':
-                return [0]
-
-            valslist = [x.strip() for x in chain.from_iterable(csv.reader(StringIO(vals)))]
-
-            if opt.type == int:
-                valslist_ext = []
-
-                for val in valslist:
-                    m = re_range.fullmatch(val)
-                    mc = re_range_count.fullmatch(val)
-                    if m is not None:
-                        start = int(m.group(1))
-                        end = int(m.group(2))+1
-                        step = int(m.group(3)) if m.group(3) is not None else 1
-
-                        valslist_ext += list(range(start, end, step))
-                    elif mc is not None:
-                        start = int(mc.group(1))
-                        end   = int(mc.group(2))
-                        num   = int(mc.group(3)) if mc.group(3) is not None else 1
-                        
-                        valslist_ext += [int(x) for x in np.linspace(start=start, stop=end, num=num).tolist()]
-                    else:
-                        valslist_ext.append(val)
-
-                valslist = valslist_ext
-            elif opt.type == float:
-                valslist_ext = []
-
-                for val in valslist:
-                    m = re_range_float.fullmatch(val)
-                    mc = re_range_count_float.fullmatch(val)
-                    if m is not None:
-                        start = float(m.group(1))
-                        end = float(m.group(2))
-                        step = float(m.group(3)) if m.group(3) is not None else 1
-
-                        valslist_ext += np.arange(start, end + step, step).tolist()
-                    elif mc is not None:
-                        start = float(mc.group(1))
-                        end   = float(mc.group(2))
-                        num   = int(mc.group(3)) if mc.group(3) is not None else 1
-                        
-                        valslist_ext += np.linspace(start=start, stop=end, num=num).tolist()
-                    else:
-                        valslist_ext.append(val)
-
-                valslist = valslist_ext
-            elif opt.type == str_permutations:
-                valslist = list(permutations(valslist))
-
-            valslist = [opt.type(x) for x in valslist]
-            
-            # Confirm options are valid before starting
-            if opt.label == "Sampler":
-                samplers_dict = build_samplers_dict(p)
-                for sampler_val in valslist:
-                    if sampler_val.lower() not in samplers_dict.keys():
-                        raise RuntimeError(f"Unknown sampler: {sampler_val}")
-            elif opt.label == "Checkpoint name":
-                for ckpt_val in valslist:
-                    if modules.sd_models.get_closet_checkpoint_match(ckpt_val) is None:
-                        raise RuntimeError(f"Checkpoint for {ckpt_val} not found")
-
-            return valslist
-
-        x_opt = axis_options[x_type]
-        xs = process_axis(x_opt, x_values)
-
-        y_opt = axis_options[y_type]
-        ys = process_axis(y_opt, y_values)
-
-        def fix_axis_seeds(axis_opt, axis_list):
-            if axis_opt.label == 'Seed':
-                return [int(random.randrange(4294967294)) if val is None or val == '' or val == -1 else val for val in axis_list]
-            else:
-                return axis_list
-
-        if not no_fixed_seeds:
-            xs = fix_axis_seeds(x_opt, xs)
-            ys = fix_axis_seeds(y_opt, ys)
-
-        if x_opt.label == 'Steps':
-            total_steps = sum(xs) * len(ys)
-        elif y_opt.label == 'Steps':
-            total_steps = sum(ys) * len(xs)
-        else:
-            total_steps = p.steps * len(xs) * len(ys)
-
-        print(f"X/Y plot will create {len(xs) * len(ys) * p.n_iter} images on a {len(xs)}x{len(ys)} grid. (Total steps to process: {total_steps * p.n_iter})")
-        shared.total_tqdm.updateTotal(total_steps * p.n_iter)
-
-        def cell(x, y):
-            pc = copy(p)
-            x_opt.apply(pc, x, xs)
-            y_opt.apply(pc, y, ys)
-
-            return process_images(pc)
-
-        processed = draw_xy_grid(
-            p,
-            xs=xs,
-            ys=ys,
-            x_labels=[x_opt.format_value(p, x_opt, x) for x in xs],
-            y_labels=[y_opt.format_value(p, y_opt, y) for y in ys],
-            cell=cell,
-            draw_legend=draw_legend
-        )
-
-        if opts.grid_save:
-            images.save_image(processed.images[0], p.outpath_grids, "xy_grid", prompt=p.prompt, seed=processed.seed, grid=True, p=p)
-
-        # restore checkpoint in case it was changed by axes
-        modules.sd_models.reload_model_weights(shared.sd_model)
-
-<<<<<<< HEAD
-        shared.hypernetwork = initial_hn
-=======
-        hypernetwork.load_hypernetwork(opts.sd_hypernetwork)
-
-        opts.data["CLIP_stop_at_last_layers"] = CLIP_stop_at_last_layers
->>>>>>> 94853395
-
-        return processed
+from collections import namedtuple
+from copy import copy
+from itertools import permutations, chain
+import random
+import csv
+from io import StringIO
+from PIL import Image
+import numpy as np
+
+import modules.scripts as scripts
+import gradio as gr
+
+from modules import images, hypernetwork
+from modules.processing import process_images, Processed, get_correct_sampler
+from modules.shared import opts, cmd_opts, state
+import modules.shared as shared
+import modules.sd_samplers
+import modules.sd_models
+import re
+
+
+def apply_field(field):
+    def fun(p, x, xs):
+        setattr(p, field, x)
+
+    return fun
+
+
+def apply_prompt(p, x, xs):
+    p.prompt = p.prompt.replace(xs[0], x)
+    p.negative_prompt = p.negative_prompt.replace(xs[0], x)
+
+
+def apply_order(p, x, xs):
+    token_order = []
+
+    # Initally grab the tokens from the prompt, so they can be replaced in order of earliest seen
+    for token in x:
+        token_order.append((p.prompt.find(token), token))
+
+    token_order.sort(key=lambda t: t[0])
+
+    prompt_parts = []
+
+    # Split the prompt up, taking out the tokens
+    for _, token in token_order:
+        n = p.prompt.find(token)
+        prompt_parts.append(p.prompt[0:n])
+        p.prompt = p.prompt[n + len(token):]
+
+    # Rebuild the prompt with the tokens in the order we want
+    prompt_tmp = ""
+    for idx, part in enumerate(prompt_parts):
+        prompt_tmp += part
+        prompt_tmp += x[idx]
+    p.prompt = prompt_tmp + p.prompt
+    
+
+def build_samplers_dict(p):
+    samplers_dict = {}
+    for i, sampler in enumerate(get_correct_sampler(p)):
+        samplers_dict[sampler.name.lower()] = i
+        for alias in sampler.aliases:
+            samplers_dict[alias.lower()] = i
+    return samplers_dict
+
+
+def apply_sampler(p, x, xs):
+    sampler_index = build_samplers_dict(p).get(x.lower(), None)
+    if sampler_index is None:
+        raise RuntimeError(f"Unknown sampler: {x}")
+
+    p.sampler_index = sampler_index
+
+
+def apply_checkpoint(p, x, xs):
+    info = modules.sd_models.get_closet_checkpoint_match(x)
+    assert info is not None, f'Checkpoint for {x} not found'
+    modules.sd_models.reload_model_weights(shared.sd_model, info)
+
+
+def apply_hypernetwork(p, x, xs):
+    hypernetwork.load_hypernetwork(x)
+
+
+def apply_clip_skip(p, x, xs):
+    opts.data["CLIP_stop_at_last_layers"] = x
+
+
+def format_value_add_label(p, opt, x):
+    if type(x) == float:
+        x = round(x, 8)
+
+    return f"{opt.label}: {x}"
+
+
+def format_value(p, opt, x):
+    if type(x) == float:
+        x = round(x, 8)
+    return x
+
+
+def format_value_join_list(p, opt, x):
+    return ", ".join(x)
+
+
+def do_nothing(p, x, xs):
+    pass
+
+
+def format_nothing(p, opt, x):
+    return ""
+
+
+def str_permutations(x):
+    """dummy function for specifying it in AxisOption's type when you want to get a list of permutations"""
+    return x
+
+
+AxisOption = namedtuple("AxisOption", ["label", "type", "apply", "format_value"])
+AxisOptionImg2Img = namedtuple("AxisOptionImg2Img", ["label", "type", "apply", "format_value"])
+
+
+axis_options = [
+    AxisOption("Nothing", str, do_nothing, format_nothing),
+    AxisOption("Seed", int, apply_field("seed"), format_value_add_label),
+    AxisOption("Var. seed", int, apply_field("subseed"), format_value_add_label),
+    AxisOption("Var. strength", float, apply_field("subseed_strength"), format_value_add_label),
+    AxisOption("Steps", int, apply_field("steps"), format_value_add_label),
+    AxisOption("CFG Scale", float, apply_field("cfg_scale"), format_value_add_label),
+    AxisOption("Prompt S/R", str, apply_prompt, format_value),
+    AxisOption("Prompt order", str_permutations, apply_order, format_value_join_list),
+    AxisOption("Sampler", str, apply_sampler, format_value),
+    AxisOption("Checkpoint name", str, apply_checkpoint, format_value),
+    AxisOption("Hypernetwork", str, apply_hypernetwork, format_value),
+    AxisOption("Sigma Churn", float, apply_field("s_churn"), format_value_add_label),
+    AxisOption("Sigma min", float, apply_field("s_tmin"), format_value_add_label),
+    AxisOption("Sigma max", float, apply_field("s_tmax"), format_value_add_label),
+    AxisOption("Sigma noise", float, apply_field("s_noise"), format_value_add_label),
+    AxisOption("Eta", float, apply_field("eta"), format_value_add_label),
+    AxisOption("Clip skip", int, apply_clip_skip, format_value_add_label),
+    AxisOptionImg2Img("Denoising", float, apply_field("denoising_strength"), format_value_add_label),  # as it is now all AxisOptionImg2Img items must go after AxisOption ones
+]
+
+
+def draw_xy_grid(p, xs, ys, x_labels, y_labels, cell, draw_legend):
+    res = []
+
+    ver_texts = [[images.GridAnnotation(y)] for y in y_labels]
+    hor_texts = [[images.GridAnnotation(x)] for x in x_labels]
+
+    first_processed = None
+
+    state.job_count = len(xs) * len(ys) * p.n_iter
+
+    for iy, y in enumerate(ys):
+        for ix, x in enumerate(xs):
+            state.job = f"{ix + iy * len(xs) + 1} out of {len(xs) * len(ys)}"
+
+            processed = cell(x, y)
+            if first_processed is None:
+                first_processed = processed
+
+            try:
+              res.append(processed.images[0])
+            except:
+              res.append(Image.new(res[0].mode, res[0].size))
+
+    grid = images.image_grid(res, rows=len(ys))
+    if draw_legend:
+        grid = images.draw_grid_annotations(grid, res[0].width, res[0].height, hor_texts, ver_texts)
+
+    first_processed.images = [grid]
+
+    return first_processed
+
+
+re_range = re.compile(r"\s*([+-]?\s*\d+)\s*-\s*([+-]?\s*\d+)(?:\s*\(([+-]\d+)\s*\))?\s*")
+re_range_float = re.compile(r"\s*([+-]?\s*\d+(?:.\d*)?)\s*-\s*([+-]?\s*\d+(?:.\d*)?)(?:\s*\(([+-]\d+(?:.\d*)?)\s*\))?\s*")
+
+re_range_count = re.compile(r"\s*([+-]?\s*\d+)\s*-\s*([+-]?\s*\d+)(?:\s*\[(\d+)\s*\])?\s*")
+re_range_count_float = re.compile(r"\s*([+-]?\s*\d+(?:.\d*)?)\s*-\s*([+-]?\s*\d+(?:.\d*)?)(?:\s*\[(\d+(?:.\d*)?)\s*\])?\s*")
+
+class Script(scripts.Script):
+    def title(self):
+        return "X/Y plot"
+
+    def ui(self, is_img2img):
+        current_axis_options = [x for x in axis_options if type(x) == AxisOption or type(x) == AxisOptionImg2Img and is_img2img]
+
+        with gr.Row():
+            x_type = gr.Dropdown(label="X type", choices=[x.label for x in current_axis_options], value=current_axis_options[1].label, visible=False, type="index", elem_id="x_type")
+            x_values = gr.Textbox(label="X values", visible=False, lines=1)
+
+        with gr.Row():
+            y_type = gr.Dropdown(label="Y type", choices=[x.label for x in current_axis_options], value=current_axis_options[4].label, visible=False, type="index", elem_id="y_type")
+            y_values = gr.Textbox(label="Y values", visible=False, lines=1)
+        
+        draw_legend = gr.Checkbox(label='Draw legend', value=True)
+        no_fixed_seeds = gr.Checkbox(label='Keep -1 for seeds', value=False)
+
+        return [x_type, x_values, y_type, y_values, draw_legend, no_fixed_seeds]
+
+    def run(self, p, x_type, x_values, y_type, y_values, draw_legend, no_fixed_seeds):
+        if not no_fixed_seeds:
+            modules.processing.fix_seed(p)
+
+        if not opts.return_grid:
+            p.batch_size = 1
+
+
+        CLIP_stop_at_last_layers = opts.CLIP_stop_at_last_layers
+
+        def process_axis(opt, vals):
+            if opt.label == 'Nothing':
+                return [0]
+
+            valslist = [x.strip() for x in chain.from_iterable(csv.reader(StringIO(vals)))]
+
+            if opt.type == int:
+                valslist_ext = []
+
+                for val in valslist:
+                    m = re_range.fullmatch(val)
+                    mc = re_range_count.fullmatch(val)
+                    if m is not None:
+                        start = int(m.group(1))
+                        end = int(m.group(2))+1
+                        step = int(m.group(3)) if m.group(3) is not None else 1
+
+                        valslist_ext += list(range(start, end, step))
+                    elif mc is not None:
+                        start = int(mc.group(1))
+                        end   = int(mc.group(2))
+                        num   = int(mc.group(3)) if mc.group(3) is not None else 1
+                        
+                        valslist_ext += [int(x) for x in np.linspace(start=start, stop=end, num=num).tolist()]
+                    else:
+                        valslist_ext.append(val)
+
+                valslist = valslist_ext
+            elif opt.type == float:
+                valslist_ext = []
+
+                for val in valslist:
+                    m = re_range_float.fullmatch(val)
+                    mc = re_range_count_float.fullmatch(val)
+                    if m is not None:
+                        start = float(m.group(1))
+                        end = float(m.group(2))
+                        step = float(m.group(3)) if m.group(3) is not None else 1
+
+                        valslist_ext += np.arange(start, end + step, step).tolist()
+                    elif mc is not None:
+                        start = float(mc.group(1))
+                        end   = float(mc.group(2))
+                        num   = int(mc.group(3)) if mc.group(3) is not None else 1
+                        
+                        valslist_ext += np.linspace(start=start, stop=end, num=num).tolist()
+                    else:
+                        valslist_ext.append(val)
+
+                valslist = valslist_ext
+            elif opt.type == str_permutations:
+                valslist = list(permutations(valslist))
+
+            valslist = [opt.type(x) for x in valslist]
+            
+            # Confirm options are valid before starting
+            if opt.label == "Sampler":
+                samplers_dict = build_samplers_dict(p)
+                for sampler_val in valslist:
+                    if sampler_val.lower() not in samplers_dict.keys():
+                        raise RuntimeError(f"Unknown sampler: {sampler_val}")
+            elif opt.label == "Checkpoint name":
+                for ckpt_val in valslist:
+                    if modules.sd_models.get_closet_checkpoint_match(ckpt_val) is None:
+                        raise RuntimeError(f"Checkpoint for {ckpt_val} not found")
+
+            return valslist
+
+        x_opt = axis_options[x_type]
+        xs = process_axis(x_opt, x_values)
+
+        y_opt = axis_options[y_type]
+        ys = process_axis(y_opt, y_values)
+
+        def fix_axis_seeds(axis_opt, axis_list):
+            if axis_opt.label == 'Seed':
+                return [int(random.randrange(4294967294)) if val is None or val == '' or val == -1 else val for val in axis_list]
+            else:
+                return axis_list
+
+        if not no_fixed_seeds:
+            xs = fix_axis_seeds(x_opt, xs)
+            ys = fix_axis_seeds(y_opt, ys)
+
+        if x_opt.label == 'Steps':
+            total_steps = sum(xs) * len(ys)
+        elif y_opt.label == 'Steps':
+            total_steps = sum(ys) * len(xs)
+        else:
+            total_steps = p.steps * len(xs) * len(ys)
+
+        print(f"X/Y plot will create {len(xs) * len(ys) * p.n_iter} images on a {len(xs)}x{len(ys)} grid. (Total steps to process: {total_steps * p.n_iter})")
+        shared.total_tqdm.updateTotal(total_steps * p.n_iter)
+
+        def cell(x, y):
+            pc = copy(p)
+            x_opt.apply(pc, x, xs)
+            y_opt.apply(pc, y, ys)
+
+            return process_images(pc)
+
+        processed = draw_xy_grid(
+            p,
+            xs=xs,
+            ys=ys,
+            x_labels=[x_opt.format_value(p, x_opt, x) for x in xs],
+            y_labels=[y_opt.format_value(p, y_opt, y) for y in ys],
+            cell=cell,
+            draw_legend=draw_legend
+        )
+
+        if opts.grid_save:
+            images.save_image(processed.images[0], p.outpath_grids, "xy_grid", prompt=p.prompt, seed=processed.seed, grid=True, p=p)
+
+        # restore checkpoint in case it was changed by axes
+        modules.sd_models.reload_model_weights(shared.sd_model)
+
+        hypernetwork.load_hypernetwork(opts.sd_hypernetwork)
+
+        opts.data["CLIP_stop_at_last_layers"] = CLIP_stop_at_last_layers
+
+        return processed