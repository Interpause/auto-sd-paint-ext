import math
import numpy as np
from PIL import Image, ImageOps, ImageChops

from modules import devices
from modules.processing import Processed, StableDiffusionProcessingImg2Img, process_images
from modules.shared import opts, state
import modules.shared as shared
import modules.processing as processing
from modules.ui import plaintext_to_html
import modules.images as images
import modules.scripts

def img2img(prompt: str, negative_prompt: str, prompt_style: str, init_img, init_img_with_mask, init_mask, mask_mode, steps: int, sampler_index: int, mask_blur: int, inpainting_fill: int, restore_faces: bool, tiling: bool, mode: int, n_iter: int, batch_size: int, cfg_scale: float, denoising_strength: float, seed: int, subseed: int, subseed_strength: float, seed_resize_from_h: int, seed_resize_from_w: int, height: int, width: int, resize_mode: int, upscaler_index: str, upscale_overlap: int, inpaint_full_res: bool, inpainting_mask_invert: int, *args):
    is_inpaint = mode == 1
    is_upscale = mode == 2

    if is_inpaint:
        if mask_mode == 0:
            image = init_img_with_mask['image']
            mask = init_img_with_mask['mask']
            alpha_mask = ImageOps.invert(image.split()[-1]).convert('L').point(lambda x: 255 if x > 0 else 0, mode='1')
            mask = ImageChops.lighter(alpha_mask, mask.convert('L')).convert('L')
            image = image.convert('RGB')
        else:
            image = init_img
            mask = init_mask
    else:
        image = init_img
        mask = None

    assert 0. <= denoising_strength <= 1., 'can only work with strength in [0.0, 1.0]'

    p = StableDiffusionProcessingImg2Img(
        sd_model=shared.sd_model,
        outpath_samples=opts.outdir_samples or opts.outdir_img2img_samples,
        outpath_grids=opts.outdir_grids or opts.outdir_img2img_grids,
        prompt=prompt,
        negative_prompt=negative_prompt,
        prompt_style=prompt_style,
        seed=seed,
        subseed=subseed,
        subseed_strength=subseed_strength,
        seed_resize_from_h=seed_resize_from_h,
        seed_resize_from_w=seed_resize_from_w,
        sampler_index=sampler_index,
        batch_size=batch_size,
        n_iter=n_iter,
        steps=steps,
        cfg_scale=cfg_scale,
        width=width,
        height=height,
        restore_faces=restore_faces,
        tiling=tiling,
        init_images=[image],
        mask=mask,
        mask_blur=mask_blur,
        inpainting_fill=inpainting_fill,
        resize_mode=resize_mode,
        denoising_strength=denoising_strength,
        inpaint_full_res=inpaint_full_res,
        inpainting_mask_invert=inpainting_mask_invert,
    )
    print(f"\nimg2img: {prompt}", file=shared.progress_print_out)

<<<<<<< HEAD
    if is_loopback:
        output_images, info = None, None
        history = []
        initial_seed = None
        initial_info = None

        state.job_count = n_iter

        for i in range(n_iter):
            if do_color_correction and i == 0:
                correction_target = cv2.cvtColor(np.asarray(init_img.copy()), cv2.COLOR_RGB2LAB)

            p.n_iter = 1
            p.batch_size = 1
            p.do_not_save_grid = True

            state.job = f"Batch {i + 1} out of {n_iter}"
            processed = process_images(p)

            if initial_seed is None:
                initial_seed = processed.seed
                initial_info = processed.info
            
            init_img = processed.images[0]

            p.init_images = [init_img]
            p.seed = processed.seed + 1
            p.denoising_strength = min(max(p.denoising_strength * denoising_strength_change_factor, 0.1), 1)
            history.append(processed.images[0])

        grid = images.image_grid(history, batch_size, rows=1)

        images.save_image(grid, p.outpath_grids, "grid", initial_seed, prompt, opts.grid_format, info=info, short_filename=not opts.grid_extended_filename, p=p)

        processed = Processed(p, history, initial_seed, initial_info)

    elif is_upscale:
=======
    if is_upscale:
>>>>>>> 6153d9d9
        initial_info = None

        processing.fix_seed(p)
        seed = p.seed

        upscaler = shared.sd_upscalers[upscaler_index]
        img = upscaler.upscale(init_img, init_img.width * 2, init_img.height * 2)

        devices.torch_gc()

        grid = images.split_grid(img, tile_w=width, tile_h=height, overlap=upscale_overlap)

        upscale_count = p.n_iter
        p.n_iter = 1
        p.do_not_save_grid = True
        p.do_not_save_samples = True

        work = []

        for y, h, row in grid.tiles:
            for tiledata in row:
                work.append(tiledata[2])

        batch_count = math.ceil(len(work) / p.batch_size)
        state.job_count = batch_count * upscale_count

        print(f"SD upscaling will process a total of {len(work)} images tiled as {len(grid.tiles[0][2])}x{len(grid.tiles)} per upscale in a total of {state.job_count} batches.")

        result_images = []
        for n in range(upscale_count):
            start_seed = seed + n
            p.seed = start_seed

            work_results = []
            for i in range(batch_count):
                p.init_images = work[i*p.batch_size:(i+1)*p.batch_size]

                state.job = f"Batch {i + 1} out of {state.job_count}"
                processed = process_images(p)

                if initial_info is None:
                    initial_info = processed.info

                p.seed = processed.seed + 1
                work_results += processed.images

            image_index = 0
            for y, h, row in grid.tiles:
                for tiledata in row:
                    tiledata[2] = work_results[image_index] if image_index < len(work_results) else Image.new("RGB", (p.width, p.height))
                    image_index += 1

            combined_image = images.combine_grid(grid)
            result_images.append(combined_image)

            if opts.samples_save:
                images.save_image(combined_image, p.outpath_samples, "", start_seed, prompt, opts.samples_format, info=initial_info, p=p)

        processed = Processed(p, result_images, seed, initial_info)

    else:

        processed = modules.scripts.scripts_img2img.run(p, *args)

        if processed is None:
            processed = process_images(p)

    shared.total_tqdm.clear()

    return processed.images, processed.js(), plaintext_to_html(processed.info)
<|MERGE_RESOLUTION|>--- conflicted
+++ resolved
@@ -1,176 +1,136 @@
-import math
-import numpy as np
-from PIL import Image, ImageOps, ImageChops
-
-from modules import devices
-from modules.processing import Processed, StableDiffusionProcessingImg2Img, process_images
-from modules.shared import opts, state
-import modules.shared as shared
-import modules.processing as processing
-from modules.ui import plaintext_to_html
-import modules.images as images
-import modules.scripts
-
-def img2img(prompt: str, negative_prompt: str, prompt_style: str, init_img, init_img_with_mask, init_mask, mask_mode, steps: int, sampler_index: int, mask_blur: int, inpainting_fill: int, restore_faces: bool, tiling: bool, mode: int, n_iter: int, batch_size: int, cfg_scale: float, denoising_strength: float, seed: int, subseed: int, subseed_strength: float, seed_resize_from_h: int, seed_resize_from_w: int, height: int, width: int, resize_mode: int, upscaler_index: str, upscale_overlap: int, inpaint_full_res: bool, inpainting_mask_invert: int, *args):
-    is_inpaint = mode == 1
-    is_upscale = mode == 2
-
-    if is_inpaint:
-        if mask_mode == 0:
-            image = init_img_with_mask['image']
-            mask = init_img_with_mask['mask']
-            alpha_mask = ImageOps.invert(image.split()[-1]).convert('L').point(lambda x: 255 if x > 0 else 0, mode='1')
-            mask = ImageChops.lighter(alpha_mask, mask.convert('L')).convert('L')
-            image = image.convert('RGB')
-        else:
-            image = init_img
-            mask = init_mask
-    else:
-        image = init_img
-        mask = None
-
-    assert 0. <= denoising_strength <= 1., 'can only work with strength in [0.0, 1.0]'
-
-    p = StableDiffusionProcessingImg2Img(
-        sd_model=shared.sd_model,
-        outpath_samples=opts.outdir_samples or opts.outdir_img2img_samples,
-        outpath_grids=opts.outdir_grids or opts.outdir_img2img_grids,
-        prompt=prompt,
-        negative_prompt=negative_prompt,
-        prompt_style=prompt_style,
-        seed=seed,
-        subseed=subseed,
-        subseed_strength=subseed_strength,
-        seed_resize_from_h=seed_resize_from_h,
-        seed_resize_from_w=seed_resize_from_w,
-        sampler_index=sampler_index,
-        batch_size=batch_size,
-        n_iter=n_iter,
-        steps=steps,
-        cfg_scale=cfg_scale,
-        width=width,
-        height=height,
-        restore_faces=restore_faces,
-        tiling=tiling,
-        init_images=[image],
-        mask=mask,
-        mask_blur=mask_blur,
-        inpainting_fill=inpainting_fill,
-        resize_mode=resize_mode,
-        denoising_strength=denoising_strength,
-        inpaint_full_res=inpaint_full_res,
-        inpainting_mask_invert=inpainting_mask_invert,
-    )
-    print(f"\nimg2img: {prompt}", file=shared.progress_print_out)
-
-<<<<<<< HEAD
-    if is_loopback:
-        output_images, info = None, None
-        history = []
-        initial_seed = None
-        initial_info = None
-
-        state.job_count = n_iter
-
-        for i in range(n_iter):
-            if do_color_correction and i == 0:
-                correction_target = cv2.cvtColor(np.asarray(init_img.copy()), cv2.COLOR_RGB2LAB)
-
-            p.n_iter = 1
-            p.batch_size = 1
-            p.do_not_save_grid = True
-
-            state.job = f"Batch {i + 1} out of {n_iter}"
-            processed = process_images(p)
-
-            if initial_seed is None:
-                initial_seed = processed.seed
-                initial_info = processed.info
-            
-            init_img = processed.images[0]
-
-            p.init_images = [init_img]
-            p.seed = processed.seed + 1
-            p.denoising_strength = min(max(p.denoising_strength * denoising_strength_change_factor, 0.1), 1)
-            history.append(processed.images[0])
-
-        grid = images.image_grid(history, batch_size, rows=1)
-
-        images.save_image(grid, p.outpath_grids, "grid", initial_seed, prompt, opts.grid_format, info=info, short_filename=not opts.grid_extended_filename, p=p)
-
-        processed = Processed(p, history, initial_seed, initial_info)
-
-    elif is_upscale:
-=======
-    if is_upscale:
->>>>>>> 6153d9d9
-        initial_info = None
-
-        processing.fix_seed(p)
-        seed = p.seed
-
-        upscaler = shared.sd_upscalers[upscaler_index]
-        img = upscaler.upscale(init_img, init_img.width * 2, init_img.height * 2)
-
-        devices.torch_gc()
-
-        grid = images.split_grid(img, tile_w=width, tile_h=height, overlap=upscale_overlap)
-
-        upscale_count = p.n_iter
-        p.n_iter = 1
-        p.do_not_save_grid = True
-        p.do_not_save_samples = True
-
-        work = []
-
-        for y, h, row in grid.tiles:
-            for tiledata in row:
-                work.append(tiledata[2])
-
-        batch_count = math.ceil(len(work) / p.batch_size)
-        state.job_count = batch_count * upscale_count
-
-        print(f"SD upscaling will process a total of {len(work)} images tiled as {len(grid.tiles[0][2])}x{len(grid.tiles)} per upscale in a total of {state.job_count} batches.")
-
-        result_images = []
-        for n in range(upscale_count):
-            start_seed = seed + n
-            p.seed = start_seed
-
-            work_results = []
-            for i in range(batch_count):
-                p.init_images = work[i*p.batch_size:(i+1)*p.batch_size]
-
-                state.job = f"Batch {i + 1} out of {state.job_count}"
-                processed = process_images(p)
-
-                if initial_info is None:
-                    initial_info = processed.info
-
-                p.seed = processed.seed + 1
-                work_results += processed.images
-
-            image_index = 0
-            for y, h, row in grid.tiles:
-                for tiledata in row:
-                    tiledata[2] = work_results[image_index] if image_index < len(work_results) else Image.new("RGB", (p.width, p.height))
-                    image_index += 1
-
-            combined_image = images.combine_grid(grid)
-            result_images.append(combined_image)
-
-            if opts.samples_save:
-                images.save_image(combined_image, p.outpath_samples, "", start_seed, prompt, opts.samples_format, info=initial_info, p=p)
-
-        processed = Processed(p, result_images, seed, initial_info)
-
-    else:
-
-        processed = modules.scripts.scripts_img2img.run(p, *args)
-
-        if processed is None:
-            processed = process_images(p)
-
-    shared.total_tqdm.clear()
-
-    return processed.images, processed.js(), plaintext_to_html(processed.info)
+import math
+import numpy as np
+from PIL import Image, ImageOps, ImageChops
+
+from modules import devices
+from modules.processing import Processed, StableDiffusionProcessingImg2Img, process_images
+from modules.shared import opts, state
+import modules.shared as shared
+import modules.processing as processing
+from modules.ui import plaintext_to_html
+import modules.images as images
+import modules.scripts
+
+def img2img(prompt: str, negative_prompt: str, prompt_style: str, init_img, init_img_with_mask, init_mask, mask_mode, steps: int, sampler_index: int, mask_blur: int, inpainting_fill: int, restore_faces: bool, tiling: bool, mode: int, n_iter: int, batch_size: int, cfg_scale: float, denoising_strength: float, seed: int, subseed: int, subseed_strength: float, seed_resize_from_h: int, seed_resize_from_w: int, height: int, width: int, resize_mode: int, upscaler_index: str, upscale_overlap: int, inpaint_full_res: bool, inpainting_mask_invert: int, *args):
+    is_inpaint = mode == 1
+    is_upscale = mode == 2
+
+    if is_inpaint:
+        if mask_mode == 0:
+            image = init_img_with_mask['image']
+            mask = init_img_with_mask['mask']
+            alpha_mask = ImageOps.invert(image.split()[-1]).convert('L').point(lambda x: 255 if x > 0 else 0, mode='1')
+            mask = ImageChops.lighter(alpha_mask, mask.convert('L')).convert('L')
+            image = image.convert('RGB')
+        else:
+            image = init_img
+            mask = init_mask
+    else:
+        image = init_img
+        mask = None
+
+    assert 0. <= denoising_strength <= 1., 'can only work with strength in [0.0, 1.0]'
+
+    p = StableDiffusionProcessingImg2Img(
+        sd_model=shared.sd_model,
+        outpath_samples=opts.outdir_samples or opts.outdir_img2img_samples,
+        outpath_grids=opts.outdir_grids or opts.outdir_img2img_grids,
+        prompt=prompt,
+        negative_prompt=negative_prompt,
+        prompt_style=prompt_style,
+        seed=seed,
+        subseed=subseed,
+        subseed_strength=subseed_strength,
+        seed_resize_from_h=seed_resize_from_h,
+        seed_resize_from_w=seed_resize_from_w,
+        sampler_index=sampler_index,
+        batch_size=batch_size,
+        n_iter=n_iter,
+        steps=steps,
+        cfg_scale=cfg_scale,
+        width=width,
+        height=height,
+        restore_faces=restore_faces,
+        tiling=tiling,
+        init_images=[image],
+        mask=mask,
+        mask_blur=mask_blur,
+        inpainting_fill=inpainting_fill,
+        resize_mode=resize_mode,
+        denoising_strength=denoising_strength,
+        inpaint_full_res=inpaint_full_res,
+        inpainting_mask_invert=inpainting_mask_invert,
+    )
+    print(f"\nimg2img: {prompt}", file=shared.progress_print_out)
+
+    if is_upscale:
+        initial_info = None
+
+        processing.fix_seed(p)
+        seed = p.seed
+
+        upscaler = shared.sd_upscalers[upscaler_index]
+        img = upscaler.upscale(init_img, init_img.width * 2, init_img.height * 2)
+
+        devices.torch_gc()
+
+        grid = images.split_grid(img, tile_w=width, tile_h=height, overlap=upscale_overlap)
+
+        upscale_count = p.n_iter
+        p.n_iter = 1
+        p.do_not_save_grid = True
+        p.do_not_save_samples = True
+
+        work = []
+
+        for y, h, row in grid.tiles:
+            for tiledata in row:
+                work.append(tiledata[2])
+
+        batch_count = math.ceil(len(work) / p.batch_size)
+        state.job_count = batch_count * upscale_count
+
+        print(f"SD upscaling will process a total of {len(work)} images tiled as {len(grid.tiles[0][2])}x{len(grid.tiles)} per upscale in a total of {state.job_count} batches.")
+
+        result_images = []
+        for n in range(upscale_count):
+            start_seed = seed + n
+            p.seed = start_seed
+
+            work_results = []
+            for i in range(batch_count):
+                p.init_images = work[i*p.batch_size:(i+1)*p.batch_size]
+
+                state.job = f"Batch {i + 1} out of {state.job_count}"
+                processed = process_images(p)
+
+                if initial_info is None:
+                    initial_info = processed.info
+
+                p.seed = processed.seed + 1
+                work_results += processed.images
+
+            image_index = 0
+            for y, h, row in grid.tiles:
+                for tiledata in row:
+                    tiledata[2] = work_results[image_index] if image_index < len(work_results) else Image.new("RGB", (p.width, p.height))
+                    image_index += 1
+
+            combined_image = images.combine_grid(grid)
+            result_images.append(combined_image)
+
+            if opts.samples_save:
+                images.save_image(combined_image, p.outpath_samples, "", start_seed, prompt, opts.samples_format, info=initial_info, p=p)
+
+        processed = Processed(p, result_images, seed, initial_info)
+
+    else:
+
+        processed = modules.scripts.scripts_img2img.run(p, *args)
+
+        if processed is None:
+            processed = process_images(p)
+
+    shared.total_tqdm.clear()
+
+    return processed.images, processed.js(), plaintext_to_html(processed.info)