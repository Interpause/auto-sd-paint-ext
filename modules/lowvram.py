import torch
from modules.devices import get_optimal_device

module_in_gpu = None
cpu = torch.device("cpu")
device = gpu = get_optimal_device()
<<<<<<< HEAD
=======


def send_everything_to_cpu():
    global module_in_gpu

    if module_in_gpu is not None:
        module_in_gpu.to(cpu)

    module_in_gpu = None

>>>>>>> 85b97cc4

def setup_for_low_vram(sd_model, use_medvram):
    parents = {}

    def send_me_to_gpu(module, _):
        """send this module to GPU; send whatever tracked module was previous in GPU to CPU;
        we add this as forward_pre_hook to a lot of modules and this way all but one of them will
        be in CPU
        """
        global module_in_gpu

        module = parents.get(module, module)

        if module_in_gpu == module:
            return

        if module_in_gpu is not None:
            module_in_gpu.to(cpu)

        module.to(gpu)
        module_in_gpu = module

    # see below for register_forward_pre_hook;
    # first_stage_model does not use forward(), it uses encode/decode, so register_forward_pre_hook is
    # useless here, and we just replace those methods
    def first_stage_model_encode_wrap(self, encoder, x):
        send_me_to_gpu(self, None)
        return encoder(x)

    def first_stage_model_decode_wrap(self, decoder, z):
        send_me_to_gpu(self, None)
        return decoder(z)

    # remove three big modules, cond, first_stage, and unet from the model and then
    # send the model to GPU. Then put modules back. the modules will be in CPU.
    stored = sd_model.cond_stage_model.transformer, sd_model.first_stage_model, sd_model.model
    sd_model.cond_stage_model.transformer, sd_model.first_stage_model, sd_model.model = None, None, None
    sd_model.to(device)
    sd_model.cond_stage_model.transformer, sd_model.first_stage_model, sd_model.model = stored

    # register hooks for those the first two models
    sd_model.cond_stage_model.transformer.register_forward_pre_hook(send_me_to_gpu)
    sd_model.first_stage_model.register_forward_pre_hook(send_me_to_gpu)
    sd_model.first_stage_model.encode = lambda x, en=sd_model.first_stage_model.encode: first_stage_model_encode_wrap(sd_model.first_stage_model, en, x)
    sd_model.first_stage_model.decode = lambda z, de=sd_model.first_stage_model.decode: first_stage_model_decode_wrap(sd_model.first_stage_model, de, z)
    parents[sd_model.cond_stage_model.transformer] = sd_model.cond_stage_model

    if use_medvram:
        sd_model.model.register_forward_pre_hook(send_me_to_gpu)
    else:
        diff_model = sd_model.model.diffusion_model

        # the third remaining model is still too big for 4 GB, so we also do the same for its submodules
        # so that only one of them is in GPU at a time
        stored = diff_model.input_blocks, diff_model.middle_block, diff_model.output_blocks, diff_model.time_embed
        diff_model.input_blocks, diff_model.middle_block, diff_model.output_blocks, diff_model.time_embed = None, None, None, None
        sd_model.model.to(device)
        diff_model.input_blocks, diff_model.middle_block, diff_model.output_blocks, diff_model.time_embed = stored

        # install hooks for bits of third model
        diff_model.time_embed.register_forward_pre_hook(send_me_to_gpu)
        for block in diff_model.input_blocks:
            block.register_forward_pre_hook(send_me_to_gpu)
        diff_model.middle_block.register_forward_pre_hook(send_me_to_gpu)
        for block in diff_model.output_blocks:
            block.register_forward_pre_hook(send_me_to_gpu)
<|MERGE_RESOLUTION|>--- conflicted
+++ resolved
@@ -1,85 +1,82 @@
-import torch
-from modules.devices import get_optimal_device
-
-module_in_gpu = None
-cpu = torch.device("cpu")
-device = gpu = get_optimal_device()
-<<<<<<< HEAD
-=======
-
-
-def send_everything_to_cpu():
-    global module_in_gpu
-
-    if module_in_gpu is not None:
-        module_in_gpu.to(cpu)
-
-    module_in_gpu = None
-
->>>>>>> 85b97cc4
-
-def setup_for_low_vram(sd_model, use_medvram):
-    parents = {}
-
-    def send_me_to_gpu(module, _):
-        """send this module to GPU; send whatever tracked module was previous in GPU to CPU;
-        we add this as forward_pre_hook to a lot of modules and this way all but one of them will
-        be in CPU
-        """
-        global module_in_gpu
-
-        module = parents.get(module, module)
-
-        if module_in_gpu == module:
-            return
-
-        if module_in_gpu is not None:
-            module_in_gpu.to(cpu)
-
-        module.to(gpu)
-        module_in_gpu = module
-
-    # see below for register_forward_pre_hook;
-    # first_stage_model does not use forward(), it uses encode/decode, so register_forward_pre_hook is
-    # useless here, and we just replace those methods
-    def first_stage_model_encode_wrap(self, encoder, x):
-        send_me_to_gpu(self, None)
-        return encoder(x)
-
-    def first_stage_model_decode_wrap(self, decoder, z):
-        send_me_to_gpu(self, None)
-        return decoder(z)
-
-    # remove three big modules, cond, first_stage, and unet from the model and then
-    # send the model to GPU. Then put modules back. the modules will be in CPU.
-    stored = sd_model.cond_stage_model.transformer, sd_model.first_stage_model, sd_model.model
-    sd_model.cond_stage_model.transformer, sd_model.first_stage_model, sd_model.model = None, None, None
-    sd_model.to(device)
-    sd_model.cond_stage_model.transformer, sd_model.first_stage_model, sd_model.model = stored
-
-    # register hooks for those the first two models
-    sd_model.cond_stage_model.transformer.register_forward_pre_hook(send_me_to_gpu)
-    sd_model.first_stage_model.register_forward_pre_hook(send_me_to_gpu)
-    sd_model.first_stage_model.encode = lambda x, en=sd_model.first_stage_model.encode: first_stage_model_encode_wrap(sd_model.first_stage_model, en, x)
-    sd_model.first_stage_model.decode = lambda z, de=sd_model.first_stage_model.decode: first_stage_model_decode_wrap(sd_model.first_stage_model, de, z)
-    parents[sd_model.cond_stage_model.transformer] = sd_model.cond_stage_model
-
-    if use_medvram:
-        sd_model.model.register_forward_pre_hook(send_me_to_gpu)
-    else:
-        diff_model = sd_model.model.diffusion_model
-
-        # the third remaining model is still too big for 4 GB, so we also do the same for its submodules
-        # so that only one of them is in GPU at a time
-        stored = diff_model.input_blocks, diff_model.middle_block, diff_model.output_blocks, diff_model.time_embed
-        diff_model.input_blocks, diff_model.middle_block, diff_model.output_blocks, diff_model.time_embed = None, None, None, None
-        sd_model.model.to(device)
-        diff_model.input_blocks, diff_model.middle_block, diff_model.output_blocks, diff_model.time_embed = stored
-
-        # install hooks for bits of third model
-        diff_model.time_embed.register_forward_pre_hook(send_me_to_gpu)
-        for block in diff_model.input_blocks:
-            block.register_forward_pre_hook(send_me_to_gpu)
-        diff_model.middle_block.register_forward_pre_hook(send_me_to_gpu)
-        for block in diff_model.output_blocks:
-            block.register_forward_pre_hook(send_me_to_gpu)
+import torch
+from modules.devices import get_optimal_device
+
+module_in_gpu = None
+cpu = torch.device("cpu")
+device = gpu = get_optimal_device()
+
+
+def send_everything_to_cpu():
+    global module_in_gpu
+
+    if module_in_gpu is not None:
+        module_in_gpu.to(cpu)
+
+    module_in_gpu = None
+
+
+def setup_for_low_vram(sd_model, use_medvram):
+    parents = {}
+
+    def send_me_to_gpu(module, _):
+        """send this module to GPU; send whatever tracked module was previous in GPU to CPU;
+        we add this as forward_pre_hook to a lot of modules and this way all but one of them will
+        be in CPU
+        """
+        global module_in_gpu
+
+        module = parents.get(module, module)
+
+        if module_in_gpu == module:
+            return
+
+        if module_in_gpu is not None:
+            module_in_gpu.to(cpu)
+
+        module.to(gpu)
+        module_in_gpu = module
+
+    # see below for register_forward_pre_hook;
+    # first_stage_model does not use forward(), it uses encode/decode, so register_forward_pre_hook is
+    # useless here, and we just replace those methods
+    def first_stage_model_encode_wrap(self, encoder, x):
+        send_me_to_gpu(self, None)
+        return encoder(x)
+
+    def first_stage_model_decode_wrap(self, decoder, z):
+        send_me_to_gpu(self, None)
+        return decoder(z)
+
+    # remove three big modules, cond, first_stage, and unet from the model and then
+    # send the model to GPU. Then put modules back. the modules will be in CPU.
+    stored = sd_model.cond_stage_model.transformer, sd_model.first_stage_model, sd_model.model
+    sd_model.cond_stage_model.transformer, sd_model.first_stage_model, sd_model.model = None, None, None
+    sd_model.to(device)
+    sd_model.cond_stage_model.transformer, sd_model.first_stage_model, sd_model.model = stored
+
+    # register hooks for those the first two models
+    sd_model.cond_stage_model.transformer.register_forward_pre_hook(send_me_to_gpu)
+    sd_model.first_stage_model.register_forward_pre_hook(send_me_to_gpu)
+    sd_model.first_stage_model.encode = lambda x, en=sd_model.first_stage_model.encode: first_stage_model_encode_wrap(sd_model.first_stage_model, en, x)
+    sd_model.first_stage_model.decode = lambda z, de=sd_model.first_stage_model.decode: first_stage_model_decode_wrap(sd_model.first_stage_model, de, z)
+    parents[sd_model.cond_stage_model.transformer] = sd_model.cond_stage_model
+
+    if use_medvram:
+        sd_model.model.register_forward_pre_hook(send_me_to_gpu)
+    else:
+        diff_model = sd_model.model.diffusion_model
+
+        # the third remaining model is still too big for 4 GB, so we also do the same for its submodules
+        # so that only one of them is in GPU at a time
+        stored = diff_model.input_blocks, diff_model.middle_block, diff_model.output_blocks, diff_model.time_embed
+        diff_model.input_blocks, diff_model.middle_block, diff_model.output_blocks, diff_model.time_embed = None, None, None, None
+        sd_model.model.to(device)
+        diff_model.input_blocks, diff_model.middle_block, diff_model.output_blocks, diff_model.time_embed = stored
+
+        # install hooks for bits of third model
+        diff_model.time_embed.register_forward_pre_hook(send_me_to_gpu)
+        for block in diff_model.input_blocks:
+            block.register_forward_pre_hook(send_me_to_gpu)
+        diff_model.middle_block.register_forward_pre_hook(send_me_to_gpu)
+        for block in diff_model.output_blocks:
+            block.register_forward_pre_hook(send_me_to_gpu)