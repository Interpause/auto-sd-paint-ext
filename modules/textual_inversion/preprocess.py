import os
from PIL import Image, ImageOps
import platform
import sys
import tqdm
import time

from modules import shared, images
from modules.shared import opts, cmd_opts
if cmd_opts.deepdanbooru:
    import modules.deepbooru as deepbooru

<<<<<<< HEAD

def preprocess(process_src, process_dst, process_width, process_height, process_flip, process_split, process_caption):
    width = process_width
    height = process_height
=======
def preprocess(process_src, process_dst, process_flip, process_split, process_caption, process_caption_deepbooru=False):
    size = 512
>>>>>>> 76ef3d75
    src = os.path.abspath(process_src)
    dst = os.path.abspath(process_dst)

    assert src != dst, 'same directory specified as source and destination'

    os.makedirs(dst, exist_ok=True)

    files = os.listdir(src)

    shared.state.textinfo = "Preprocessing..."
    shared.state.job_count = len(files)

    if process_caption:
        shared.interrogator.load()

    if process_caption_deepbooru:
        deepbooru.create_deepbooru_process()

    def save_pic_with_caption(image, index):
        if process_caption:
            caption = "-" + shared.interrogator.generate_caption(image)
            caption = sanitize_caption(os.path.join(dst, f"{index:05}-{subindex[0]}"), caption, ".png")
        elif process_caption_deepbooru:
            shared.deepbooru_process_return["value"] = -1
            shared.deepbooru_process_queue.put(image)
            while shared.deepbooru_process_return["value"] == -1:
                time.sleep(0.2)
            caption = "-" + shared.deepbooru_process_return["value"]
            caption = sanitize_caption(os.path.join(dst, f"{index:05}-{subindex[0]}"), caption, ".png")
            shared.deepbooru_process_return["value"] = -1
        else:
            caption = filename
            caption = os.path.splitext(caption)[0]
            caption = os.path.basename(caption)

        image.save(os.path.join(dst, f"{index:05}-{subindex[0]}{caption}.png"))
        subindex[0] += 1

    def save_pic(image, index):
        save_pic_with_caption(image, index)

        if process_flip:
            save_pic_with_caption(ImageOps.mirror(image), index)

    for index, imagefile in enumerate(tqdm.tqdm(files)):
        subindex = [0]
        filename = os.path.join(src, imagefile)
        img = Image.open(filename).convert("RGB")

        if shared.state.interrupted:
            break

        ratio = img.height / img.width
        is_tall = ratio > 1.35
        is_wide = ratio < 1 / 1.35

        if process_split and is_tall:
            img = img.resize((width, height * img.height // img.width))

            top = img.crop((0, 0, width, height))
            save_pic(top, index)

            bot = img.crop((0, img.height - height, width, img.height))
            save_pic(bot, index)
        elif process_split and is_wide:
            img = img.resize((width * img.width // img.height, height))

            left = img.crop((0, 0, width, height))
            save_pic(left, index)

            right = img.crop((img.width - width, 0, img.width, height))
            save_pic(right, index)
        else:
            img = images.resize_image(1, img, width, height)
            save_pic(img, index)

        shared.state.nextjob()

    if process_caption:
        shared.interrogator.send_blip_to_ram()

    if process_caption_deepbooru:
        deepbooru.release_process()


def sanitize_caption(base_path, original_caption, suffix):
    operating_system = platform.system().lower()
    if (operating_system == "windows"):
        invalid_path_characters = "\\/:*?\"<>|"
        max_path_length = 259
    else:
        invalid_path_characters = "/" #linux/macos
        max_path_length = 1023
    caption = original_caption
    for invalid_character in invalid_path_characters:
        caption = caption.replace(invalid_character, "")
    fixed_path_length = len(base_path) + len(suffix) 
    if fixed_path_length + len(caption) <= max_path_length:
        return caption
    caption_tokens = caption.split()
    new_caption = ""
    for token in caption_tokens:
        last_caption = new_caption
        new_caption = new_caption + token + " "
        if (len(new_caption) + fixed_path_length - 1  > max_path_length):
            break
    print(f"\nPath will be too long. Truncated caption: {original_caption}\nto: {last_caption}", file=sys.stderr)
    return last_caption.strip()
<|MERGE_RESOLUTION|>--- conflicted
+++ resolved
@@ -1,129 +1,123 @@
-import os
-from PIL import Image, ImageOps
-import platform
-import sys
-import tqdm
-import time
-
-from modules import shared, images
-from modules.shared import opts, cmd_opts
-if cmd_opts.deepdanbooru:
-    import modules.deepbooru as deepbooru
-
-<<<<<<< HEAD
-
-def preprocess(process_src, process_dst, process_width, process_height, process_flip, process_split, process_caption):
-    width = process_width
-    height = process_height
-=======
-def preprocess(process_src, process_dst, process_flip, process_split, process_caption, process_caption_deepbooru=False):
-    size = 512
->>>>>>> 76ef3d75
-    src = os.path.abspath(process_src)
-    dst = os.path.abspath(process_dst)
-
-    assert src != dst, 'same directory specified as source and destination'
-
-    os.makedirs(dst, exist_ok=True)
-
-    files = os.listdir(src)
-
-    shared.state.textinfo = "Preprocessing..."
-    shared.state.job_count = len(files)
-
-    if process_caption:
-        shared.interrogator.load()
-
-    if process_caption_deepbooru:
-        deepbooru.create_deepbooru_process()
-
-    def save_pic_with_caption(image, index):
-        if process_caption:
-            caption = "-" + shared.interrogator.generate_caption(image)
-            caption = sanitize_caption(os.path.join(dst, f"{index:05}-{subindex[0]}"), caption, ".png")
-        elif process_caption_deepbooru:
-            shared.deepbooru_process_return["value"] = -1
-            shared.deepbooru_process_queue.put(image)
-            while shared.deepbooru_process_return["value"] == -1:
-                time.sleep(0.2)
-            caption = "-" + shared.deepbooru_process_return["value"]
-            caption = sanitize_caption(os.path.join(dst, f"{index:05}-{subindex[0]}"), caption, ".png")
-            shared.deepbooru_process_return["value"] = -1
-        else:
-            caption = filename
-            caption = os.path.splitext(caption)[0]
-            caption = os.path.basename(caption)
-
-        image.save(os.path.join(dst, f"{index:05}-{subindex[0]}{caption}.png"))
-        subindex[0] += 1
-
-    def save_pic(image, index):
-        save_pic_with_caption(image, index)
-
-        if process_flip:
-            save_pic_with_caption(ImageOps.mirror(image), index)
-
-    for index, imagefile in enumerate(tqdm.tqdm(files)):
-        subindex = [0]
-        filename = os.path.join(src, imagefile)
-        img = Image.open(filename).convert("RGB")
-
-        if shared.state.interrupted:
-            break
-
-        ratio = img.height / img.width
-        is_tall = ratio > 1.35
-        is_wide = ratio < 1 / 1.35
-
-        if process_split and is_tall:
-            img = img.resize((width, height * img.height // img.width))
-
-            top = img.crop((0, 0, width, height))
-            save_pic(top, index)
-
-            bot = img.crop((0, img.height - height, width, img.height))
-            save_pic(bot, index)
-        elif process_split and is_wide:
-            img = img.resize((width * img.width // img.height, height))
-
-            left = img.crop((0, 0, width, height))
-            save_pic(left, index)
-
-            right = img.crop((img.width - width, 0, img.width, height))
-            save_pic(right, index)
-        else:
-            img = images.resize_image(1, img, width, height)
-            save_pic(img, index)
-
-        shared.state.nextjob()
-
-    if process_caption:
-        shared.interrogator.send_blip_to_ram()
-
-    if process_caption_deepbooru:
-        deepbooru.release_process()
-
-
-def sanitize_caption(base_path, original_caption, suffix):
-    operating_system = platform.system().lower()
-    if (operating_system == "windows"):
-        invalid_path_characters = "\\/:*?\"<>|"
-        max_path_length = 259
-    else:
-        invalid_path_characters = "/" #linux/macos
-        max_path_length = 1023
-    caption = original_caption
-    for invalid_character in invalid_path_characters:
-        caption = caption.replace(invalid_character, "")
-    fixed_path_length = len(base_path) + len(suffix) 
-    if fixed_path_length + len(caption) <= max_path_length:
-        return caption
-    caption_tokens = caption.split()
-    new_caption = ""
-    for token in caption_tokens:
-        last_caption = new_caption
-        new_caption = new_caption + token + " "
-        if (len(new_caption) + fixed_path_length - 1  > max_path_length):
-            break
-    print(f"\nPath will be too long. Truncated caption: {original_caption}\nto: {last_caption}", file=sys.stderr)
-    return last_caption.strip()
+import os
+from PIL import Image, ImageOps
+import platform
+import sys
+import tqdm
+import time
+
+from modules import shared, images
+from modules.shared import opts, cmd_opts
+if cmd_opts.deepdanbooru:
+    import modules.deepbooru as deepbooru
+
+def preprocess(process_src, process_dst, process_width, process_height, process_flip, process_split, process_caption, process_caption_deepbooru=False):
+    width = process_width
+    height = process_height
+    src = os.path.abspath(process_src)
+    dst = os.path.abspath(process_dst)
+
+    assert src != dst, 'same directory specified as source and destination'
+
+    os.makedirs(dst, exist_ok=True)
+
+    files = os.listdir(src)
+
+    shared.state.textinfo = "Preprocessing..."
+    shared.state.job_count = len(files)
+
+    if process_caption:
+        shared.interrogator.load()
+
+    if process_caption_deepbooru:
+        deepbooru.create_deepbooru_process()
+
+    def save_pic_with_caption(image, index):
+        if process_caption:
+            caption = "-" + shared.interrogator.generate_caption(image)
+            caption = sanitize_caption(os.path.join(dst, f"{index:05}-{subindex[0]}"), caption, ".png")
+        elif process_caption_deepbooru:
+            shared.deepbooru_process_return["value"] = -1
+            shared.deepbooru_process_queue.put(image)
+            while shared.deepbooru_process_return["value"] == -1:
+                time.sleep(0.2)
+            caption = "-" + shared.deepbooru_process_return["value"]
+            caption = sanitize_caption(os.path.join(dst, f"{index:05}-{subindex[0]}"), caption, ".png")
+            shared.deepbooru_process_return["value"] = -1
+        else:
+            caption = filename
+            caption = os.path.splitext(caption)[0]
+            caption = os.path.basename(caption)
+
+        image.save(os.path.join(dst, f"{index:05}-{subindex[0]}{caption}.png"))
+        subindex[0] += 1
+
+    def save_pic(image, index):
+        save_pic_with_caption(image, index)
+
+        if process_flip:
+            save_pic_with_caption(ImageOps.mirror(image), index)
+
+    for index, imagefile in enumerate(tqdm.tqdm(files)):
+        subindex = [0]
+        filename = os.path.join(src, imagefile)
+        img = Image.open(filename).convert("RGB")
+
+        if shared.state.interrupted:
+            break
+
+        ratio = img.height / img.width
+        is_tall = ratio > 1.35
+        is_wide = ratio < 1 / 1.35
+
+        if process_split and is_tall:
+            img = img.resize((width, height * img.height // img.width))
+
+            top = img.crop((0, 0, width, height))
+            save_pic(top, index)
+
+            bot = img.crop((0, img.height - height, width, img.height))
+            save_pic(bot, index)
+        elif process_split and is_wide:
+            img = img.resize((width * img.width // img.height, height))
+
+            left = img.crop((0, 0, width, height))
+            save_pic(left, index)
+
+            right = img.crop((img.width - width, 0, img.width, height))
+            save_pic(right, index)
+        else:
+            img = images.resize_image(1, img, width, height)
+            save_pic(img, index)
+
+        shared.state.nextjob()
+
+    if process_caption:
+        shared.interrogator.send_blip_to_ram()
+
+    if process_caption_deepbooru:
+        deepbooru.release_process()
+
+
+def sanitize_caption(base_path, original_caption, suffix):
+    operating_system = platform.system().lower()
+    if (operating_system == "windows"):
+        invalid_path_characters = "\\/:*?\"<>|"
+        max_path_length = 259
+    else:
+        invalid_path_characters = "/" #linux/macos
+        max_path_length = 1023
+    caption = original_caption
+    for invalid_character in invalid_path_characters:
+        caption = caption.replace(invalid_character, "")
+    fixed_path_length = len(base_path) + len(suffix) 
+    if fixed_path_length + len(caption) <= max_path_length:
+        return caption
+    caption_tokens = caption.split()
+    new_caption = ""
+    for token in caption_tokens:
+        last_caption = new_caption
+        new_caption = new_caption + token + " "
+        if (len(new_caption) + fixed_path_length - 1  > max_path_length):
+            break
+    print(f"\nPath will be too long. Truncated caption: {original_caption}\nto: {last_caption}", file=sys.stderr)
+    return last_caption.strip()