import datetime
import glob
import html
import os
import sys
import traceback
import tqdm
import csv

import torch

from ldm.util import default
from modules import devices, shared, processing, sd_models
import torch
from torch import einsum
from einops import rearrange, repeat
import modules.textual_inversion.dataset
from modules.textual_inversion.learn_schedule import LearnRateScheduler


class HypernetworkModule(torch.nn.Module):
    multiplier = 1.0

    def __init__(self, dim, state_dict=None):
        super().__init__()

        self.linear1 = torch.nn.Linear(dim, dim * 2)
        self.linear2 = torch.nn.Linear(dim * 2, dim)

        if state_dict is not None:
            self.load_state_dict(state_dict, strict=True)
        else:

            self.linear1.weight.data.normal_(mean=0.0, std=0.01)
            self.linear1.bias.data.zero_()
            self.linear2.weight.data.normal_(mean=0.0, std=0.01)
            self.linear2.bias.data.zero_()

        self.to(devices.device)

    def forward(self, x):
        return x + (self.linear2(self.linear1(x))) * self.multiplier


def apply_strength(value=None):
    HypernetworkModule.multiplier = value if value is not None else shared.opts.sd_hypernetwork_strength


class Hypernetwork:
    filename = None
    name = None

    def __init__(self, name=None, enable_sizes=None):
        self.filename = None
        self.name = name
        self.layers = {}
        self.step = 0
        self.sd_checkpoint = None
        self.sd_checkpoint_name = None

        for size in enable_sizes or []:
            self.layers[size] = (HypernetworkModule(size), HypernetworkModule(size))

    def weights(self):
        res = []

        for k, layers in self.layers.items():
            for layer in layers:
                layer.train()
                res += [layer.linear1.weight, layer.linear1.bias, layer.linear2.weight, layer.linear2.bias]

        return res

    def save(self, filename):
        state_dict = {}

        for k, v in self.layers.items():
            state_dict[k] = (v[0].state_dict(), v[1].state_dict())

        state_dict['step'] = self.step
        state_dict['name'] = self.name
        state_dict['sd_checkpoint'] = self.sd_checkpoint
        state_dict['sd_checkpoint_name'] = self.sd_checkpoint_name

        torch.save(state_dict, filename)

    def load(self, filename):
        self.filename = filename
        if self.name is None:
            self.name = os.path.splitext(os.path.basename(filename))[0]

        state_dict = torch.load(filename, map_location='cpu')

        for size, sd in state_dict.items():
            if type(size) == int:
                self.layers[size] = (HypernetworkModule(size, sd[0]), HypernetworkModule(size, sd[1]))

        self.name = state_dict.get('name', self.name)
        self.step = state_dict.get('step', 0)
        self.sd_checkpoint = state_dict.get('sd_checkpoint', None)
        self.sd_checkpoint_name = state_dict.get('sd_checkpoint_name', None)


def list_hypernetworks(path):
    res = {}
    for filename in glob.iglob(os.path.join(path, '**/*.pt'), recursive=True):
        name = os.path.splitext(os.path.basename(filename))[0]
        res[name] = filename
    return res


def load_hypernetwork(filename):
    path = shared.hypernetworks.get(filename, None)
    if path is not None:
        print(f"Loading hypernetwork {filename}")
        try:
            shared.loaded_hypernetwork = Hypernetwork()
            shared.loaded_hypernetwork.load(path)

        except Exception:
            print(f"Error loading hypernetwork {path}", file=sys.stderr)
            print(traceback.format_exc(), file=sys.stderr)
    else:
        if shared.loaded_hypernetwork is not None:
            print(f"Unloading hypernetwork")

        shared.loaded_hypernetwork = None


def find_closest_hypernetwork_name(search: str):
    if not search:
        return None
    search = search.lower()
    applicable = [name for name in shared.hypernetworks if search in name.lower()]
    if not applicable:
        return None
    applicable = sorted(applicable, key=lambda name: len(name))
    return applicable[0]


def apply_hypernetwork(hypernetwork, context, layer=None):
    hypernetwork_layers = (hypernetwork.layers if hypernetwork is not None else {}).get(context.shape[2], None)

    if hypernetwork_layers is None:
        return context, context

    if layer is not None:
        layer.hyper_k = hypernetwork_layers[0]
        layer.hyper_v = hypernetwork_layers[1]

    context_k = hypernetwork_layers[0](context)
    context_v = hypernetwork_layers[1](context)
    return context_k, context_v


def attention_CrossAttention_forward(self, x, context=None, mask=None):
    h = self.heads

    q = self.to_q(x)
    context = default(context, x)

    context_k, context_v = apply_hypernetwork(shared.loaded_hypernetwork, context, self)
    k = self.to_k(context_k)
    v = self.to_v(context_v)

    q, k, v = map(lambda t: rearrange(t, 'b n (h d) -> (b h) n d', h=h), (q, k, v))

    sim = einsum('b i d, b j d -> b i j', q, k) * self.scale

    if mask is not None:
        mask = rearrange(mask, 'b ... -> b (...)')
        max_neg_value = -torch.finfo(sim.dtype).max
        mask = repeat(mask, 'b j -> (b h) () j', h=h)
        sim.masked_fill_(~mask, max_neg_value)

    # attention, what we cannot get enough of
    attn = sim.softmax(dim=-1)

    out = einsum('b i j, b j d -> b i d', attn, v)
    out = rearrange(out, '(b h) n d -> b n (h d)', h=h)
    return self.to_out(out)


<<<<<<< HEAD
def train_hypernetwork(hypernetwork_name, learn_rate, data_root, log_directory, steps, create_image_every, save_hypernetwork_every, template_file, preview_from_txt2img, preview_prompt, preview_negative_prompt, preview_steps, preview_sampler_index, preview_cfg_scale, preview_seed, preview_width, preview_height):
=======
def train_hypernetwork(hypernetwork_name, learn_rate, data_root, log_directory, steps, create_image_every, save_hypernetwork_every, write_csv_every, template_file, preview_image_prompt):
>>>>>>> 8636b50a
    assert hypernetwork_name, 'hypernetwork not selected'

    path = shared.hypernetworks.get(hypernetwork_name, None)
    shared.loaded_hypernetwork = Hypernetwork()
    shared.loaded_hypernetwork.load(path)

    shared.state.textinfo = "Initializing hypernetwork training..."
    shared.state.job_count = steps

    filename = os.path.join(shared.cmd_opts.hypernetwork_dir, f'{hypernetwork_name}.pt')

    log_directory = os.path.join(log_directory, datetime.datetime.now().strftime("%Y-%m-%d"), hypernetwork_name)
    unload = shared.opts.unload_models_when_training

    if save_hypernetwork_every > 0:
        hypernetwork_dir = os.path.join(log_directory, "hypernetworks")
        os.makedirs(hypernetwork_dir, exist_ok=True)
    else:
        hypernetwork_dir = None

    if create_image_every > 0:
        images_dir = os.path.join(log_directory, "images")
        os.makedirs(images_dir, exist_ok=True)
    else:
        images_dir = None

    shared.state.textinfo = f"Preparing dataset from {html.escape(data_root)}..."
    with torch.autocast("cuda"):
        ds = modules.textual_inversion.dataset.PersonalizedBase(data_root=data_root, width=512, height=512, repeats=1, placeholder_token=hypernetwork_name, model=shared.sd_model, device=devices.device, template_file=template_file, include_cond=True)

    if unload:
        shared.sd_model.cond_stage_model.to(devices.cpu)
        shared.sd_model.first_stage_model.to(devices.cpu)

    hypernetwork = shared.loaded_hypernetwork
    weights = hypernetwork.weights()
    for weight in weights:
        weight.requires_grad = True

    losses = torch.zeros((32,))

    last_saved_file = "<none>"
    last_saved_image = "<none>"

    ititial_step = hypernetwork.step or 0
    if ititial_step > steps:
        return hypernetwork, filename

    scheduler = LearnRateScheduler(learn_rate, steps, ititial_step)
    optimizer = torch.optim.AdamW(weights, lr=scheduler.learn_rate)

    pbar = tqdm.tqdm(enumerate(ds), total=steps - ititial_step)
    for i, entry in pbar:
        hypernetwork.step = i + ititial_step

        scheduler.apply(optimizer, hypernetwork.step)
        if scheduler.finished:
            break

        if shared.state.interrupted:
            break

        with torch.autocast("cuda"):
            cond = entry.cond.to(devices.device)
            x = entry.latent.to(devices.device)
            loss = shared.sd_model(x.unsqueeze(0), cond)[0]
            del x
            del cond

            losses[hypernetwork.step % losses.shape[0]] = loss.item()

            optimizer.zero_grad()
            loss.backward()
            optimizer.step()

        pbar.set_description(f"loss: {losses.mean():.7f}")

        if hypernetwork.step > 0 and hypernetwork_dir is not None and hypernetwork.step % save_hypernetwork_every == 0:
            last_saved_file = os.path.join(hypernetwork_dir, f'{hypernetwork_name}-{hypernetwork.step}.pt')
            hypernetwork.save(last_saved_file)

        if write_csv_every > 0 and hypernetwork_dir is not None and hypernetwork.step % write_csv_every == 0:
            write_csv_header = False if os.path.exists(os.path.join(hypernetwork_dir, "hypernetwork_loss.csv")) else True
            
            with open(os.path.join(hypernetwork_dir, "hypernetwork_loss.csv"), "a+") as fout:

                csv_writer = csv.DictWriter(fout, fieldnames=["step", "loss", "learn_rate"])
                
                if write_csv_header:
                    csv_writer.writeheader()

                csv_writer.writerow({"step": hypernetwork.step, 
                    "loss": f"{losses.mean():.7f}",
                    "learn_rate": scheduler.learn_rate})

        if hypernetwork.step > 0 and images_dir is not None and hypernetwork.step % create_image_every == 0:
            last_saved_image = os.path.join(images_dir, f'{hypernetwork_name}-{hypernetwork.step}.png')

            optimizer.zero_grad()
            shared.sd_model.cond_stage_model.to(devices.device)
            shared.sd_model.first_stage_model.to(devices.device)

            p = processing.StableDiffusionProcessingTxt2Img(
                sd_model=shared.sd_model,
                do_not_save_grid=True,
                do_not_save_samples=True,
            )

            if preview_from_txt2img:
                p.prompt = preview_prompt
                p.negative_prompt = preview_negative_prompt
                p.steps = preview_steps
                p.sampler_index = preview_sampler_index
                p.cfg_scale = preview_cfg_scale
                p.seed = preview_seed
                p.width = preview_width
                p.height = preview_height
            else:
                p.prompt = entry.cond_text
                p.steps = 20

            preview_text = p.prompt

            processed = processing.process_images(p)
            image = processed.images[0] if len(processed.images)>0 else None

            if unload:
                shared.sd_model.cond_stage_model.to(devices.cpu)
                shared.sd_model.first_stage_model.to(devices.cpu)

            if image is not None:
                shared.state.current_image = image
                image.save(last_saved_image)
                last_saved_image += f", prompt: {preview_text}"

        shared.state.job_no = hypernetwork.step

        shared.state.textinfo = f"""
<p>
Loss: {losses.mean():.7f}<br/>
Step: {hypernetwork.step}<br/>
Last prompt: {html.escape(entry.cond_text)}<br/>
Last saved embedding: {html.escape(last_saved_file)}<br/>
Last saved image: {html.escape(last_saved_image)}<br/>
</p>
"""

    checkpoint = sd_models.select_checkpoint()

    hypernetwork.sd_checkpoint = checkpoint.hash
    hypernetwork.sd_checkpoint_name = checkpoint.model_name
    hypernetwork.save(filename)

    return hypernetwork, filename


<|MERGE_RESOLUTION|>--- conflicted
+++ resolved
@@ -1,344 +1,340 @@
-import datetime
-import glob
-import html
-import os
-import sys
-import traceback
-import tqdm
-import csv
-
-import torch
-
-from ldm.util import default
-from modules import devices, shared, processing, sd_models
-import torch
-from torch import einsum
-from einops import rearrange, repeat
-import modules.textual_inversion.dataset
-from modules.textual_inversion.learn_schedule import LearnRateScheduler
-
-
-class HypernetworkModule(torch.nn.Module):
-    multiplier = 1.0
-
-    def __init__(self, dim, state_dict=None):
-        super().__init__()
-
-        self.linear1 = torch.nn.Linear(dim, dim * 2)
-        self.linear2 = torch.nn.Linear(dim * 2, dim)
-
-        if state_dict is not None:
-            self.load_state_dict(state_dict, strict=True)
-        else:
-
-            self.linear1.weight.data.normal_(mean=0.0, std=0.01)
-            self.linear1.bias.data.zero_()
-            self.linear2.weight.data.normal_(mean=0.0, std=0.01)
-            self.linear2.bias.data.zero_()
-
-        self.to(devices.device)
-
-    def forward(self, x):
-        return x + (self.linear2(self.linear1(x))) * self.multiplier
-
-
-def apply_strength(value=None):
-    HypernetworkModule.multiplier = value if value is not None else shared.opts.sd_hypernetwork_strength
-
-
-class Hypernetwork:
-    filename = None
-    name = None
-
-    def __init__(self, name=None, enable_sizes=None):
-        self.filename = None
-        self.name = name
-        self.layers = {}
-        self.step = 0
-        self.sd_checkpoint = None
-        self.sd_checkpoint_name = None
-
-        for size in enable_sizes or []:
-            self.layers[size] = (HypernetworkModule(size), HypernetworkModule(size))
-
-    def weights(self):
-        res = []
-
-        for k, layers in self.layers.items():
-            for layer in layers:
-                layer.train()
-                res += [layer.linear1.weight, layer.linear1.bias, layer.linear2.weight, layer.linear2.bias]
-
-        return res
-
-    def save(self, filename):
-        state_dict = {}
-
-        for k, v in self.layers.items():
-            state_dict[k] = (v[0].state_dict(), v[1].state_dict())
-
-        state_dict['step'] = self.step
-        state_dict['name'] = self.name
-        state_dict['sd_checkpoint'] = self.sd_checkpoint
-        state_dict['sd_checkpoint_name'] = self.sd_checkpoint_name
-
-        torch.save(state_dict, filename)
-
-    def load(self, filename):
-        self.filename = filename
-        if self.name is None:
-            self.name = os.path.splitext(os.path.basename(filename))[0]
-
-        state_dict = torch.load(filename, map_location='cpu')
-
-        for size, sd in state_dict.items():
-            if type(size) == int:
-                self.layers[size] = (HypernetworkModule(size, sd[0]), HypernetworkModule(size, sd[1]))
-
-        self.name = state_dict.get('name', self.name)
-        self.step = state_dict.get('step', 0)
-        self.sd_checkpoint = state_dict.get('sd_checkpoint', None)
-        self.sd_checkpoint_name = state_dict.get('sd_checkpoint_name', None)
-
-
-def list_hypernetworks(path):
-    res = {}
-    for filename in glob.iglob(os.path.join(path, '**/*.pt'), recursive=True):
-        name = os.path.splitext(os.path.basename(filename))[0]
-        res[name] = filename
-    return res
-
-
-def load_hypernetwork(filename):
-    path = shared.hypernetworks.get(filename, None)
-    if path is not None:
-        print(f"Loading hypernetwork {filename}")
-        try:
-            shared.loaded_hypernetwork = Hypernetwork()
-            shared.loaded_hypernetwork.load(path)
-
-        except Exception:
-            print(f"Error loading hypernetwork {path}", file=sys.stderr)
-            print(traceback.format_exc(), file=sys.stderr)
-    else:
-        if shared.loaded_hypernetwork is not None:
-            print(f"Unloading hypernetwork")
-
-        shared.loaded_hypernetwork = None
-
-
-def find_closest_hypernetwork_name(search: str):
-    if not search:
-        return None
-    search = search.lower()
-    applicable = [name for name in shared.hypernetworks if search in name.lower()]
-    if not applicable:
-        return None
-    applicable = sorted(applicable, key=lambda name: len(name))
-    return applicable[0]
-
-
-def apply_hypernetwork(hypernetwork, context, layer=None):
-    hypernetwork_layers = (hypernetwork.layers if hypernetwork is not None else {}).get(context.shape[2], None)
-
-    if hypernetwork_layers is None:
-        return context, context
-
-    if layer is not None:
-        layer.hyper_k = hypernetwork_layers[0]
-        layer.hyper_v = hypernetwork_layers[1]
-
-    context_k = hypernetwork_layers[0](context)
-    context_v = hypernetwork_layers[1](context)
-    return context_k, context_v
-
-
-def attention_CrossAttention_forward(self, x, context=None, mask=None):
-    h = self.heads
-
-    q = self.to_q(x)
-    context = default(context, x)
-
-    context_k, context_v = apply_hypernetwork(shared.loaded_hypernetwork, context, self)
-    k = self.to_k(context_k)
-    v = self.to_v(context_v)
-
-    q, k, v = map(lambda t: rearrange(t, 'b n (h d) -> (b h) n d', h=h), (q, k, v))
-
-    sim = einsum('b i d, b j d -> b i j', q, k) * self.scale
-
-    if mask is not None:
-        mask = rearrange(mask, 'b ... -> b (...)')
-        max_neg_value = -torch.finfo(sim.dtype).max
-        mask = repeat(mask, 'b j -> (b h) () j', h=h)
-        sim.masked_fill_(~mask, max_neg_value)
-
-    # attention, what we cannot get enough of
-    attn = sim.softmax(dim=-1)
-
-    out = einsum('b i j, b j d -> b i d', attn, v)
-    out = rearrange(out, '(b h) n d -> b n (h d)', h=h)
-    return self.to_out(out)
-
-
-<<<<<<< HEAD
-def train_hypernetwork(hypernetwork_name, learn_rate, data_root, log_directory, steps, create_image_every, save_hypernetwork_every, template_file, preview_from_txt2img, preview_prompt, preview_negative_prompt, preview_steps, preview_sampler_index, preview_cfg_scale, preview_seed, preview_width, preview_height):
-=======
-def train_hypernetwork(hypernetwork_name, learn_rate, data_root, log_directory, steps, create_image_every, save_hypernetwork_every, write_csv_every, template_file, preview_image_prompt):
->>>>>>> 8636b50a
-    assert hypernetwork_name, 'hypernetwork not selected'
-
-    path = shared.hypernetworks.get(hypernetwork_name, None)
-    shared.loaded_hypernetwork = Hypernetwork()
-    shared.loaded_hypernetwork.load(path)
-
-    shared.state.textinfo = "Initializing hypernetwork training..."
-    shared.state.job_count = steps
-
-    filename = os.path.join(shared.cmd_opts.hypernetwork_dir, f'{hypernetwork_name}.pt')
-
-    log_directory = os.path.join(log_directory, datetime.datetime.now().strftime("%Y-%m-%d"), hypernetwork_name)
-    unload = shared.opts.unload_models_when_training
-
-    if save_hypernetwork_every > 0:
-        hypernetwork_dir = os.path.join(log_directory, "hypernetworks")
-        os.makedirs(hypernetwork_dir, exist_ok=True)
-    else:
-        hypernetwork_dir = None
-
-    if create_image_every > 0:
-        images_dir = os.path.join(log_directory, "images")
-        os.makedirs(images_dir, exist_ok=True)
-    else:
-        images_dir = None
-
-    shared.state.textinfo = f"Preparing dataset from {html.escape(data_root)}..."
-    with torch.autocast("cuda"):
-        ds = modules.textual_inversion.dataset.PersonalizedBase(data_root=data_root, width=512, height=512, repeats=1, placeholder_token=hypernetwork_name, model=shared.sd_model, device=devices.device, template_file=template_file, include_cond=True)
-
-    if unload:
-        shared.sd_model.cond_stage_model.to(devices.cpu)
-        shared.sd_model.first_stage_model.to(devices.cpu)
-
-    hypernetwork = shared.loaded_hypernetwork
-    weights = hypernetwork.weights()
-    for weight in weights:
-        weight.requires_grad = True
-
-    losses = torch.zeros((32,))
-
-    last_saved_file = "<none>"
-    last_saved_image = "<none>"
-
-    ititial_step = hypernetwork.step or 0
-    if ititial_step > steps:
-        return hypernetwork, filename
-
-    scheduler = LearnRateScheduler(learn_rate, steps, ititial_step)
-    optimizer = torch.optim.AdamW(weights, lr=scheduler.learn_rate)
-
-    pbar = tqdm.tqdm(enumerate(ds), total=steps - ititial_step)
-    for i, entry in pbar:
-        hypernetwork.step = i + ititial_step
-
-        scheduler.apply(optimizer, hypernetwork.step)
-        if scheduler.finished:
-            break
-
-        if shared.state.interrupted:
-            break
-
-        with torch.autocast("cuda"):
-            cond = entry.cond.to(devices.device)
-            x = entry.latent.to(devices.device)
-            loss = shared.sd_model(x.unsqueeze(0), cond)[0]
-            del x
-            del cond
-
-            losses[hypernetwork.step % losses.shape[0]] = loss.item()
-
-            optimizer.zero_grad()
-            loss.backward()
-            optimizer.step()
-
-        pbar.set_description(f"loss: {losses.mean():.7f}")
-
-        if hypernetwork.step > 0 and hypernetwork_dir is not None and hypernetwork.step % save_hypernetwork_every == 0:
-            last_saved_file = os.path.join(hypernetwork_dir, f'{hypernetwork_name}-{hypernetwork.step}.pt')
-            hypernetwork.save(last_saved_file)
-
-        if write_csv_every > 0 and hypernetwork_dir is not None and hypernetwork.step % write_csv_every == 0:
-            write_csv_header = False if os.path.exists(os.path.join(hypernetwork_dir, "hypernetwork_loss.csv")) else True
-            
-            with open(os.path.join(hypernetwork_dir, "hypernetwork_loss.csv"), "a+") as fout:
-
-                csv_writer = csv.DictWriter(fout, fieldnames=["step", "loss", "learn_rate"])
-                
-                if write_csv_header:
-                    csv_writer.writeheader()
-
-                csv_writer.writerow({"step": hypernetwork.step, 
-                    "loss": f"{losses.mean():.7f}",
-                    "learn_rate": scheduler.learn_rate})
-
-        if hypernetwork.step > 0 and images_dir is not None and hypernetwork.step % create_image_every == 0:
-            last_saved_image = os.path.join(images_dir, f'{hypernetwork_name}-{hypernetwork.step}.png')
-
-            optimizer.zero_grad()
-            shared.sd_model.cond_stage_model.to(devices.device)
-            shared.sd_model.first_stage_model.to(devices.device)
-
-            p = processing.StableDiffusionProcessingTxt2Img(
-                sd_model=shared.sd_model,
-                do_not_save_grid=True,
-                do_not_save_samples=True,
-            )
-
-            if preview_from_txt2img:
-                p.prompt = preview_prompt
-                p.negative_prompt = preview_negative_prompt
-                p.steps = preview_steps
-                p.sampler_index = preview_sampler_index
-                p.cfg_scale = preview_cfg_scale
-                p.seed = preview_seed
-                p.width = preview_width
-                p.height = preview_height
-            else:
-                p.prompt = entry.cond_text
-                p.steps = 20
-
-            preview_text = p.prompt
-
-            processed = processing.process_images(p)
-            image = processed.images[0] if len(processed.images)>0 else None
-
-            if unload:
-                shared.sd_model.cond_stage_model.to(devices.cpu)
-                shared.sd_model.first_stage_model.to(devices.cpu)
-
-            if image is not None:
-                shared.state.current_image = image
-                image.save(last_saved_image)
-                last_saved_image += f", prompt: {preview_text}"
-
-        shared.state.job_no = hypernetwork.step
-
-        shared.state.textinfo = f"""
-<p>
-Loss: {losses.mean():.7f}<br/>
-Step: {hypernetwork.step}<br/>
-Last prompt: {html.escape(entry.cond_text)}<br/>
-Last saved embedding: {html.escape(last_saved_file)}<br/>
-Last saved image: {html.escape(last_saved_image)}<br/>
-</p>
-"""
-
-    checkpoint = sd_models.select_checkpoint()
-
-    hypernetwork.sd_checkpoint = checkpoint.hash
-    hypernetwork.sd_checkpoint_name = checkpoint.model_name
-    hypernetwork.save(filename)
-
-    return hypernetwork, filename
-
-
+import datetime
+import glob
+import html
+import os
+import sys
+import traceback
+import tqdm
+import csv
+
+import torch
+
+from ldm.util import default
+from modules import devices, shared, processing, sd_models
+import torch
+from torch import einsum
+from einops import rearrange, repeat
+import modules.textual_inversion.dataset
+from modules.textual_inversion.learn_schedule import LearnRateScheduler
+
+
+class HypernetworkModule(torch.nn.Module):
+    multiplier = 1.0
+
+    def __init__(self, dim, state_dict=None):
+        super().__init__()
+
+        self.linear1 = torch.nn.Linear(dim, dim * 2)
+        self.linear2 = torch.nn.Linear(dim * 2, dim)
+
+        if state_dict is not None:
+            self.load_state_dict(state_dict, strict=True)
+        else:
+
+            self.linear1.weight.data.normal_(mean=0.0, std=0.01)
+            self.linear1.bias.data.zero_()
+            self.linear2.weight.data.normal_(mean=0.0, std=0.01)
+            self.linear2.bias.data.zero_()
+
+        self.to(devices.device)
+
+    def forward(self, x):
+        return x + (self.linear2(self.linear1(x))) * self.multiplier
+
+
+def apply_strength(value=None):
+    HypernetworkModule.multiplier = value if value is not None else shared.opts.sd_hypernetwork_strength
+
+
+class Hypernetwork:
+    filename = None
+    name = None
+
+    def __init__(self, name=None, enable_sizes=None):
+        self.filename = None
+        self.name = name
+        self.layers = {}
+        self.step = 0
+        self.sd_checkpoint = None
+        self.sd_checkpoint_name = None
+
+        for size in enable_sizes or []:
+            self.layers[size] = (HypernetworkModule(size), HypernetworkModule(size))
+
+    def weights(self):
+        res = []
+
+        for k, layers in self.layers.items():
+            for layer in layers:
+                layer.train()
+                res += [layer.linear1.weight, layer.linear1.bias, layer.linear2.weight, layer.linear2.bias]
+
+        return res
+
+    def save(self, filename):
+        state_dict = {}
+
+        for k, v in self.layers.items():
+            state_dict[k] = (v[0].state_dict(), v[1].state_dict())
+
+        state_dict['step'] = self.step
+        state_dict['name'] = self.name
+        state_dict['sd_checkpoint'] = self.sd_checkpoint
+        state_dict['sd_checkpoint_name'] = self.sd_checkpoint_name
+
+        torch.save(state_dict, filename)
+
+    def load(self, filename):
+        self.filename = filename
+        if self.name is None:
+            self.name = os.path.splitext(os.path.basename(filename))[0]
+
+        state_dict = torch.load(filename, map_location='cpu')
+
+        for size, sd in state_dict.items():
+            if type(size) == int:
+                self.layers[size] = (HypernetworkModule(size, sd[0]), HypernetworkModule(size, sd[1]))
+
+        self.name = state_dict.get('name', self.name)
+        self.step = state_dict.get('step', 0)
+        self.sd_checkpoint = state_dict.get('sd_checkpoint', None)
+        self.sd_checkpoint_name = state_dict.get('sd_checkpoint_name', None)
+
+
+def list_hypernetworks(path):
+    res = {}
+    for filename in glob.iglob(os.path.join(path, '**/*.pt'), recursive=True):
+        name = os.path.splitext(os.path.basename(filename))[0]
+        res[name] = filename
+    return res
+
+
+def load_hypernetwork(filename):
+    path = shared.hypernetworks.get(filename, None)
+    if path is not None:
+        print(f"Loading hypernetwork {filename}")
+        try:
+            shared.loaded_hypernetwork = Hypernetwork()
+            shared.loaded_hypernetwork.load(path)
+
+        except Exception:
+            print(f"Error loading hypernetwork {path}", file=sys.stderr)
+            print(traceback.format_exc(), file=sys.stderr)
+    else:
+        if shared.loaded_hypernetwork is not None:
+            print(f"Unloading hypernetwork")
+
+        shared.loaded_hypernetwork = None
+
+
+def find_closest_hypernetwork_name(search: str):
+    if not search:
+        return None
+    search = search.lower()
+    applicable = [name for name in shared.hypernetworks if search in name.lower()]
+    if not applicable:
+        return None
+    applicable = sorted(applicable, key=lambda name: len(name))
+    return applicable[0]
+
+
+def apply_hypernetwork(hypernetwork, context, layer=None):
+    hypernetwork_layers = (hypernetwork.layers if hypernetwork is not None else {}).get(context.shape[2], None)
+
+    if hypernetwork_layers is None:
+        return context, context
+
+    if layer is not None:
+        layer.hyper_k = hypernetwork_layers[0]
+        layer.hyper_v = hypernetwork_layers[1]
+
+    context_k = hypernetwork_layers[0](context)
+    context_v = hypernetwork_layers[1](context)
+    return context_k, context_v
+
+
+def attention_CrossAttention_forward(self, x, context=None, mask=None):
+    h = self.heads
+
+    q = self.to_q(x)
+    context = default(context, x)
+
+    context_k, context_v = apply_hypernetwork(shared.loaded_hypernetwork, context, self)
+    k = self.to_k(context_k)
+    v = self.to_v(context_v)
+
+    q, k, v = map(lambda t: rearrange(t, 'b n (h d) -> (b h) n d', h=h), (q, k, v))
+
+    sim = einsum('b i d, b j d -> b i j', q, k) * self.scale
+
+    if mask is not None:
+        mask = rearrange(mask, 'b ... -> b (...)')
+        max_neg_value = -torch.finfo(sim.dtype).max
+        mask = repeat(mask, 'b j -> (b h) () j', h=h)
+        sim.masked_fill_(~mask, max_neg_value)
+
+    # attention, what we cannot get enough of
+    attn = sim.softmax(dim=-1)
+
+    out = einsum('b i j, b j d -> b i d', attn, v)
+    out = rearrange(out, '(b h) n d -> b n (h d)', h=h)
+    return self.to_out(out)
+
+
+def train_hypernetwork(hypernetwork_name, learn_rate, data_root, log_directory, steps, create_image_every, save_hypernetwork_every, template_file, preview_from_txt2img, preview_prompt, preview_negative_prompt, preview_steps, preview_sampler_index, preview_cfg_scale, preview_seed, preview_width, preview_height):
+    assert hypernetwork_name, 'hypernetwork not selected'
+
+    path = shared.hypernetworks.get(hypernetwork_name, None)
+    shared.loaded_hypernetwork = Hypernetwork()
+    shared.loaded_hypernetwork.load(path)
+
+    shared.state.textinfo = "Initializing hypernetwork training..."
+    shared.state.job_count = steps
+
+    filename = os.path.join(shared.cmd_opts.hypernetwork_dir, f'{hypernetwork_name}.pt')
+
+    log_directory = os.path.join(log_directory, datetime.datetime.now().strftime("%Y-%m-%d"), hypernetwork_name)
+    unload = shared.opts.unload_models_when_training
+
+    if save_hypernetwork_every > 0:
+        hypernetwork_dir = os.path.join(log_directory, "hypernetworks")
+        os.makedirs(hypernetwork_dir, exist_ok=True)
+    else:
+        hypernetwork_dir = None
+
+    if create_image_every > 0:
+        images_dir = os.path.join(log_directory, "images")
+        os.makedirs(images_dir, exist_ok=True)
+    else:
+        images_dir = None
+
+    shared.state.textinfo = f"Preparing dataset from {html.escape(data_root)}..."
+    with torch.autocast("cuda"):
+        ds = modules.textual_inversion.dataset.PersonalizedBase(data_root=data_root, width=512, height=512, repeats=1, placeholder_token=hypernetwork_name, model=shared.sd_model, device=devices.device, template_file=template_file, include_cond=True)
+
+    if unload:
+        shared.sd_model.cond_stage_model.to(devices.cpu)
+        shared.sd_model.first_stage_model.to(devices.cpu)
+
+    hypernetwork = shared.loaded_hypernetwork
+    weights = hypernetwork.weights()
+    for weight in weights:
+        weight.requires_grad = True
+
+    losses = torch.zeros((32,))
+
+    last_saved_file = "<none>"
+    last_saved_image = "<none>"
+
+    ititial_step = hypernetwork.step or 0
+    if ititial_step > steps:
+        return hypernetwork, filename
+
+    scheduler = LearnRateScheduler(learn_rate, steps, ititial_step)
+    optimizer = torch.optim.AdamW(weights, lr=scheduler.learn_rate)
+
+    pbar = tqdm.tqdm(enumerate(ds), total=steps - ititial_step)
+    for i, entry in pbar:
+        hypernetwork.step = i + ititial_step
+
+        scheduler.apply(optimizer, hypernetwork.step)
+        if scheduler.finished:
+            break
+
+        if shared.state.interrupted:
+            break
+
+        with torch.autocast("cuda"):
+            cond = entry.cond.to(devices.device)
+            x = entry.latent.to(devices.device)
+            loss = shared.sd_model(x.unsqueeze(0), cond)[0]
+            del x
+            del cond
+
+            losses[hypernetwork.step % losses.shape[0]] = loss.item()
+
+            optimizer.zero_grad()
+            loss.backward()
+            optimizer.step()
+
+        pbar.set_description(f"loss: {losses.mean():.7f}")
+
+        if hypernetwork.step > 0 and hypernetwork_dir is not None and hypernetwork.step % save_hypernetwork_every == 0:
+            last_saved_file = os.path.join(hypernetwork_dir, f'{hypernetwork_name}-{hypernetwork.step}.pt')
+            hypernetwork.save(last_saved_file)
+
+        if write_csv_every > 0 and hypernetwork_dir is not None and hypernetwork.step % write_csv_every == 0:
+            write_csv_header = False if os.path.exists(os.path.join(hypernetwork_dir, "hypernetwork_loss.csv")) else True
+            
+            with open(os.path.join(hypernetwork_dir, "hypernetwork_loss.csv"), "a+") as fout:
+
+                csv_writer = csv.DictWriter(fout, fieldnames=["step", "loss", "learn_rate"])
+                
+                if write_csv_header:
+                    csv_writer.writeheader()
+
+                csv_writer.writerow({"step": hypernetwork.step, 
+                    "loss": f"{losses.mean():.7f}",
+                    "learn_rate": scheduler.learn_rate})
+
+        if hypernetwork.step > 0 and images_dir is not None and hypernetwork.step % create_image_every == 0:
+            last_saved_image = os.path.join(images_dir, f'{hypernetwork_name}-{hypernetwork.step}.png')
+
+            optimizer.zero_grad()
+            shared.sd_model.cond_stage_model.to(devices.device)
+            shared.sd_model.first_stage_model.to(devices.device)
+
+            p = processing.StableDiffusionProcessingTxt2Img(
+                sd_model=shared.sd_model,
+                do_not_save_grid=True,
+                do_not_save_samples=True,
+            )
+
+            if preview_from_txt2img:
+                p.prompt = preview_prompt
+                p.negative_prompt = preview_negative_prompt
+                p.steps = preview_steps
+                p.sampler_index = preview_sampler_index
+                p.cfg_scale = preview_cfg_scale
+                p.seed = preview_seed
+                p.width = preview_width
+                p.height = preview_height
+            else:
+                p.prompt = entry.cond_text
+                p.steps = 20
+
+            preview_text = p.prompt
+
+            processed = processing.process_images(p)
+            image = processed.images[0] if len(processed.images)>0 else None
+
+            if unload:
+                shared.sd_model.cond_stage_model.to(devices.cpu)
+                shared.sd_model.first_stage_model.to(devices.cpu)
+
+            if image is not None:
+                shared.state.current_image = image
+                image.save(last_saved_image)
+                last_saved_image += f", prompt: {preview_text}"
+
+        shared.state.job_no = hypernetwork.step
+
+        shared.state.textinfo = f"""
+<p>
+Loss: {losses.mean():.7f}<br/>
+Step: {hypernetwork.step}<br/>
+Last prompt: {html.escape(entry.cond_text)}<br/>
+Last saved embedding: {html.escape(last_saved_file)}<br/>
+Last saved image: {html.escape(last_saved_image)}<br/>
+</p>
+"""
+
+    checkpoint = sd_models.select_checkpoint()
+
+    hypernetwork.sd_checkpoint = checkpoint.hash
+    hypernetwork.sd_checkpoint_name = checkpoint.model_name
+    hypernetwork.save(filename)
+
+    return hypernetwork, filename
+
+