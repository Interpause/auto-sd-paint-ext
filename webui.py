--- conflicted
+++ resolved
@@ -1,179 +1,173 @@
-import os
-import threading
-
-from modules.paths import script_path
-
-import torch
-import numpy as np
-from omegaconf import OmegaConf
-from PIL import Image
-
-import signal
-
-from ldm.util import instantiate_from_config
-
-from modules.shared import opts, cmd_opts, state
-import modules.shared as shared
-import modules.ui
-from modules.ui import plaintext_to_html
-import modules.scripts
-import modules.processing as processing
-import modules.sd_hijack
-import modules.gfpgan_model as gfpgan
-import modules.realesrgan_model as realesrgan
-import modules.esrgan_model as esrgan
-import modules.images as images
-import modules.lowvram
-import modules.txt2img
-import modules.img2img
-
-
-esrgan.load_models(cmd_opts.esrgan_models_path)
-realesrgan.setup_realesrgan()
-gfpgan.setup_gfpgan()
-
-
-def load_model_from_config(config, ckpt, verbose=False):
-    print(f"Loading model from {ckpt}")
-    pl_sd = torch.load(ckpt, map_location="cpu")
-    if "global_step" in pl_sd:
-        print(f"Global Step: {pl_sd['global_step']}")
-    sd = pl_sd["state_dict"]
-    model = instantiate_from_config(config.model)
-    m, u = model.load_state_dict(sd, strict=False)
-    if len(m) > 0 and verbose:
-        print("missing keys:")
-        print(m)
-    if len(u) > 0 and verbose:
-        print("unexpected keys:")
-        print(u)
-
-    model.eval()
-    return model
-
-cached_images = {}
-
-def run_extras(image, gfpgan_strength, upscaling_resize, extras_upscaler_1, extras_upscaler_2, extras_upscaler_2_visibility):
-    processing.torch_gc()
-
-    image = image.convert("RGB")
-
-    outpath = opts.outdir_samples or opts.outdir_extras_samples
-
-    if gfpgan.have_gfpgan is not None and gfpgan_strength > 0:
-        restored_img = gfpgan.gfpgan_fix_faces(np.array(image, dtype=np.uint8))
-        res = Image.fromarray(restored_img)
-
-        if gfpgan_strength < 1.0:
-            res = Image.blend(image, res, gfpgan_strength)
-
-        image = res
-
-    if upscaling_resize != 1.0:
-        def upscale(image, scaler_index, resize):
-            small = image.crop((image.width // 2, image.height // 2, image.width // 2 + 10, image.height // 2 + 10))
-            pixels = tuple(np.array(small).flatten().tolist())
-            key = (resize, scaler_index, image.width, image.height) + pixels
-
-            c = cached_images.get(key)
-            if c is None:
-                upscaler = shared.sd_upscalers[scaler_index]
-                c = upscaler.upscale(image, image.width * resize, image.height * resize)
-                cached_images[key] = c
-
-            return c
-
-        res = upscale(image, extras_upscaler_1, upscaling_resize)
-
-        if extras_upscaler_2 != 0 and extras_upscaler_2_visibility>0:
-            res2 = upscale(image, extras_upscaler_2, upscaling_resize)
-            res = Image.blend(res, res2, extras_upscaler_2_visibility)
-
-        image = res
-
-    while len(cached_images) > 2:
-        del cached_images[next(iter(cached_images.keys()))]
-
-    images.save_image(image, outpath, "", None, '', opts.samples_format, short_filename=True, no_prompt=True)
-
-    return image, '', ''
-
-
-def run_pnginfo(image):
-    info = ''
-    for key, text in image.info.items():
-        info += f"""
-<div>
-<p><b>{plaintext_to_html(str(key))}</b></p>
-<p>{plaintext_to_html(str(text))}</p>
-</div>
-""".strip()+"\n"
-
-    if len(info) == 0:
-        message = "Nothing found in the image."
-        info = f"<div><p>{message}<p></div>"
-
-    return '', '', info
-
-
-queue_lock = threading.Lock()
-
-
-def wrap_gradio_gpu_call(func):
-    def f(*args, **kwargs):
-        with queue_lock:
-            res = func(*args, **kwargs)
-
-        shared.state.job = ""
-
-        return res
-
-    return modules.ui.wrap_gradio_call(f)
-
-
-try:
-    # this silences the annoying "Some weights of the model checkpoint were not used when initializing..." message at start.
-
-    from transformers import logging
-
-    logging.set_verbosity_error()
-except Exception:
-    pass
-
-sd_config = OmegaConf.load(cmd_opts.config)
-shared.sd_model = load_model_from_config(sd_config, cmd_opts.ckpt)
-shared.sd_model = (shared.sd_model if cmd_opts.no_half else shared.sd_model.half())
-
-if cmd_opts.lowvram or cmd_opts.medvram:
-    modules.lowvram.setup_for_low_vram(shared.sd_model, cmd_opts.medvram)
-else:
-    shared.sd_model = shared.sd_model.to(shared.device)
-
-modules.sd_hijack.model_hijack.hijack(shared.sd_model)
-
-modules.scripts.load_scripts(os.path.join(script_path, "scripts"))
-
-
-# make the program just exit at ctrl+c without waiting for anything
-def sigint_handler(sig, frame):
-    print(f'Interrupted with singal {sig} in {frame}')
-    os._exit(0)
-
-
-signal.signal(signal.SIGINT, sigint_handler)
-
-demo = modules.ui.create_ui(
-    txt2img=wrap_gradio_gpu_call(modules.txt2img.txt2img),
-    img2img=wrap_gradio_gpu_call(modules.img2img.img2img),
-    run_extras=wrap_gradio_gpu_call(run_extras),
-    run_pnginfo=run_pnginfo
-)
-
-<<<<<<< HEAD
-if __name__ == '__main__':
-    demo.launch(share=cmd_opts.share)
-
-=======
-demo.launch(share=cmd_opts.share, server_name="0.0.0.0" if cmd_opts.listen else None)
-
->>>>>>> b6763fb8
+import os
+import threading
+
+from modules.paths import script_path
+
+import torch
+import numpy as np
+from omegaconf import OmegaConf
+from PIL import Image
+
+import signal
+
+from ldm.util import instantiate_from_config
+
+from modules.shared import opts, cmd_opts, state
+import modules.shared as shared
+import modules.ui
+from modules.ui import plaintext_to_html
+import modules.scripts
+import modules.processing as processing
+import modules.sd_hijack
+import modules.gfpgan_model as gfpgan
+import modules.realesrgan_model as realesrgan
+import modules.esrgan_model as esrgan
+import modules.images as images
+import modules.lowvram
+import modules.txt2img
+import modules.img2img
+
+
+esrgan.load_models(cmd_opts.esrgan_models_path)
+realesrgan.setup_realesrgan()
+gfpgan.setup_gfpgan()
+
+
+def load_model_from_config(config, ckpt, verbose=False):
+    print(f"Loading model from {ckpt}")
+    pl_sd = torch.load(ckpt, map_location="cpu")
+    if "global_step" in pl_sd:
+        print(f"Global Step: {pl_sd['global_step']}")
+    sd = pl_sd["state_dict"]
+    model = instantiate_from_config(config.model)
+    m, u = model.load_state_dict(sd, strict=False)
+    if len(m) > 0 and verbose:
+        print("missing keys:")
+        print(m)
+    if len(u) > 0 and verbose:
+        print("unexpected keys:")
+        print(u)
+
+    model.eval()
+    return model
+
+cached_images = {}
+
+def run_extras(image, gfpgan_strength, upscaling_resize, extras_upscaler_1, extras_upscaler_2, extras_upscaler_2_visibility):
+    processing.torch_gc()
+
+    image = image.convert("RGB")
+
+    outpath = opts.outdir_samples or opts.outdir_extras_samples
+
+    if gfpgan.have_gfpgan is not None and gfpgan_strength > 0:
+        restored_img = gfpgan.gfpgan_fix_faces(np.array(image, dtype=np.uint8))
+        res = Image.fromarray(restored_img)
+
+        if gfpgan_strength < 1.0:
+            res = Image.blend(image, res, gfpgan_strength)
+
+        image = res
+
+    if upscaling_resize != 1.0:
+        def upscale(image, scaler_index, resize):
+            small = image.crop((image.width // 2, image.height // 2, image.width // 2 + 10, image.height // 2 + 10))
+            pixels = tuple(np.array(small).flatten().tolist())
+            key = (resize, scaler_index, image.width, image.height) + pixels
+
+            c = cached_images.get(key)
+            if c is None:
+                upscaler = shared.sd_upscalers[scaler_index]
+                c = upscaler.upscale(image, image.width * resize, image.height * resize)
+                cached_images[key] = c
+
+            return c
+
+        res = upscale(image, extras_upscaler_1, upscaling_resize)
+
+        if extras_upscaler_2 != 0 and extras_upscaler_2_visibility>0:
+            res2 = upscale(image, extras_upscaler_2, upscaling_resize)
+            res = Image.blend(res, res2, extras_upscaler_2_visibility)
+
+        image = res
+
+    while len(cached_images) > 2:
+        del cached_images[next(iter(cached_images.keys()))]
+
+    images.save_image(image, outpath, "", None, '', opts.samples_format, short_filename=True, no_prompt=True)
+
+    return image, '', ''
+
+
+def run_pnginfo(image):
+    info = ''
+    for key, text in image.info.items():
+        info += f"""
+<div>
+<p><b>{plaintext_to_html(str(key))}</b></p>
+<p>{plaintext_to_html(str(text))}</p>
+</div>
+""".strip()+"\n"
+
+    if len(info) == 0:
+        message = "Nothing found in the image."
+        info = f"<div><p>{message}<p></div>"
+
+    return '', '', info
+
+
+queue_lock = threading.Lock()
+
+
+def wrap_gradio_gpu_call(func):
+    def f(*args, **kwargs):
+        with queue_lock:
+            res = func(*args, **kwargs)
+
+        shared.state.job = ""
+
+        return res
+
+    return modules.ui.wrap_gradio_call(f)
+
+
+try:
+    # this silences the annoying "Some weights of the model checkpoint were not used when initializing..." message at start.
+
+    from transformers import logging
+
+    logging.set_verbosity_error()
+except Exception:
+    pass
+
+sd_config = OmegaConf.load(cmd_opts.config)
+shared.sd_model = load_model_from_config(sd_config, cmd_opts.ckpt)
+shared.sd_model = (shared.sd_model if cmd_opts.no_half else shared.sd_model.half())
+
+if cmd_opts.lowvram or cmd_opts.medvram:
+    modules.lowvram.setup_for_low_vram(shared.sd_model, cmd_opts.medvram)
+else:
+    shared.sd_model = shared.sd_model.to(shared.device)
+
+modules.sd_hijack.model_hijack.hijack(shared.sd_model)
+
+modules.scripts.load_scripts(os.path.join(script_path, "scripts"))
+
+
+# make the program just exit at ctrl+c without waiting for anything
+def sigint_handler(sig, frame):
+    print(f'Interrupted with singal {sig} in {frame}')
+    os._exit(0)
+
+
+signal.signal(signal.SIGINT, sigint_handler)
+
+demo = modules.ui.create_ui(
+    txt2img=wrap_gradio_gpu_call(modules.txt2img.txt2img),
+    img2img=wrap_gradio_gpu_call(modules.img2img.img2img),
+    run_extras=wrap_gradio_gpu_call(run_extras),
+    run_pnginfo=run_pnginfo
+)
+
+if __name__ == '__main__':
+    demo.launch(share=cmd_opts.share, server_name="0.0.0.0" if cmd_opts.listen else None)