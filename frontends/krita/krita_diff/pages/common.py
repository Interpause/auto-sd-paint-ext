from krita import QHBoxLayout, QPushButton, QVBoxLayout, QWidget

from ..script import script
from ..widgets import QCheckBox, QComboBoxLayout, QLabel, QSpinBoxLayout

# Notes:
# - move tiling mode to config?
# - move upscaler/face restorer to config?


class SDCommonPage(QWidget):
    name = "SD Common Options"

    def __init__(self, *args, **kwargs):
        super(SDCommonPage, self).__init__(*args, **kwargs)

        self.title = QLabel("<em>Quick Config</em>")

        # Model list
        self.sd_model_layout = QComboBoxLayout(
            script.cfg, "sd_model_list", "sd_model", label="SD model:", num_chars=20
        )

        # batch size & count
        self.batch_count_layout = QSpinBoxLayout(
            script.cfg, "sd_batch_count", label="Batch count:", min=1, max=9999, step=1
        )
        self.batch_size_layout = QSpinBoxLayout(
            script.cfg, "sd_batch_size", label="Batch size:", min=1, max=9999, step=1
        )
        batch_layout = QHBoxLayout()
        batch_layout.addLayout(self.batch_count_layout)
        batch_layout.addLayout(self.batch_size_layout)

        # base/max size adjustment
        self.base_size_layout = QSpinBoxLayout(
            script.cfg, "sd_base_size", label="Base size:", min=64, max=8192, step=64
        )
        self.max_size_layout = QSpinBoxLayout(
            script.cfg, "sd_max_size", label="Max size:", min=64, max=8192, step=64
        )
        size_layout = QHBoxLayout()
        size_layout.addLayout(self.base_size_layout)
        size_layout.addLayout(self.max_size_layout)

        # global upscaler
        self.upscaler_layout = QComboBoxLayout(
            script.cfg, "upscaler_list", "upscaler_name", label="Upscaler:"
        )

        # Restore faces
        self.face_restorer_layout = QComboBoxLayout(
            script.cfg,
            "face_restorer_model_list",
            "face_restorer_model",
            label="Face restorer:",
        )
        self.codeformer_weight_layout = QSpinBoxLayout(
            script.cfg,
            "codeformer_weight",
            label="CodeFormer weight (max 0, min 1):",
            step=0.01,
        )

        # Tiling mode
        self.tiling = QCheckBox(script.cfg, "sd_tiling", "Tiling mode")

        # Interrupt button
        self.interrupt_btn = QPushButton("Interrupt")

        layout = QVBoxLayout()
        layout.setContentsMargins(0, 0, 0, 0)

        layout.addWidget(self.title)
        layout.addLayout(self.upscaler_layout)
        layout.addLayout(self.face_restorer_layout)
        layout.addLayout(self.codeformer_weight_layout)
        layout.addWidget(self.tiling)
        layout.addLayout(self.sd_model_layout)
        layout.addLayout(batch_layout)
        layout.addLayout(size_layout)
<<<<<<< HEAD
        layout.addStretch()
=======
        layout.addWidget(self.interrupt_btn)
>>>>>>> 1e15b53f

        self.setLayout(layout)

    def cfg_init(self):
        self.sd_model_layout.cfg_init()
        self.batch_count_layout.cfg_init()
        self.batch_size_layout.cfg_init()
        self.base_size_layout.cfg_init()
        self.max_size_layout.cfg_init()
        self.upscaler_layout.cfg_init()
        self.face_restorer_layout.cfg_init()
        self.codeformer_weight_layout.cfg_init()
        self.tiling.cfg_init()

        self.title.setVisible(not script.cfg("minimize_ui", bool))

    def cfg_connect(self):
        self.sd_model_layout.cfg_connect()
        self.batch_count_layout.cfg_connect()
        self.batch_size_layout.cfg_connect()
        self.base_size_layout.cfg_connect()
        self.max_size_layout.cfg_connect()
        self.upscaler_layout.cfg_connect()
        self.face_restorer_layout.cfg_connect()
        self.codeformer_weight_layout.cfg_connect()
        self.tiling.cfg_connect()

        # Hide codeformer_weight when model isnt codeformer
        def toggle_codeformer_weights(visible):
            self.codeformer_weight_layout.qspin.setVisible(visible)
            self.codeformer_weight_layout.qlabel.setVisible(visible)

        self.face_restorer_layout.qcombo.currentTextChanged.connect(
            lambda t: toggle_codeformer_weights(t == "CodeFormer")
        )
        toggle_codeformer_weights(
            self.face_restorer_layout.qcombo.currentText() == "CodeFormer"
        )

        self.interrupt_btn.released.connect(script.action_interrupt)<|MERGE_RESOLUTION|>--- conflicted
+++ resolved
@@ -79,11 +79,8 @@
         layout.addLayout(self.sd_model_layout)
         layout.addLayout(batch_layout)
         layout.addLayout(size_layout)
-<<<<<<< HEAD
+        layout.addWidget(self.interrupt_btn)
         layout.addStretch()
-=======
-        layout.addWidget(self.interrupt_btn)
->>>>>>> 1e15b53f
 
         self.setLayout(layout)
 
